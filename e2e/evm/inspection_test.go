--- conflicted
+++ resolved
@@ -45,14 +45,9 @@
 	require.NoError(t, err)
 
 	// Initialize the blockchain
-<<<<<<< HEAD
+  e2e-test-inspection-go-test-proposition
 	bc, err := blockchain.NewBlockchainNetwork(in.BlockchainA)
 	require.NoError(t, err)
-=======
-bc, err := blockchain.NewBlockchainNetwork(&in.InputChainConf)
-	s.Require().NoError(err)
-	s.blockchain = bc
->>>>>>> cd226055
 
 	// Initialize Ethereum client
 	wsURL := bc.Nodes[0].HostWSUrl
