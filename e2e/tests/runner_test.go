--- conflicted
+++ resolved
@@ -11,12 +11,9 @@
 
 // Run the test suite
 func TestE2ESuite(t *testing.T) {
-<<<<<<< HEAD
-	suite.Run(t, new(TimelockInspectionTestSuite))
-=======
 	t.Parallel()
 
->>>>>>> 03682a27
+	suite.Run(t, new(TimelockInspectionTestSuite))
 	suite.Run(t, new(InspectionTestSuite))
 	suite.Run(t, new(ExecutionTestSuite))
 }