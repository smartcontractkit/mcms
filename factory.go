package mcms

import (
	cselectors "github.com/smartcontractkit/chain-selectors"

	"github.com/smartcontractkit/mcms/sdk"
	"github.com/smartcontractkit/mcms/sdk/evm"
	"github.com/smartcontractkit/mcms/types"
)

// newEncoder returns a new Encoder that can encode operations and metadata for the given chain.
// Additional arguments are used to configure the encoder.
func newEncoder(
	csel types.ChainSelector, txCount uint64, overridePreviousRoot bool, isSim bool,
) (sdk.Encoder, error) {
	family, err := types.GetChainSelectorFamily(csel)
	if err != nil {
		return nil, err
	}

	var encoder sdk.Encoder
	switch family {
	case cselectors.FamilyEVM:
<<<<<<< HEAD
		// Simulated chains always have block.chainid = 1337
		// So for setRoot to execute (not throw WrongChainId) we must
		// override the evmChainID to be 1337.
		if isSim {
			chain.EvmChainID = 1337
		}

		encoder = evm.NewEncoder(
=======
		encoder = evm.NewEVMEncoder(
			csel,
>>>>>>> 3c8989d3
			txCount,
			overridePreviousRoot,
			isSim,
		)
	}

	return encoder, nil
}<|MERGE_RESOLUTION|>--- conflicted
+++ resolved
@@ -21,19 +21,8 @@
 	var encoder sdk.Encoder
 	switch family {
 	case cselectors.FamilyEVM:
-<<<<<<< HEAD
-		// Simulated chains always have block.chainid = 1337
-		// So for setRoot to execute (not throw WrongChainId) we must
-		// override the evmChainID to be 1337.
-		if isSim {
-			chain.EvmChainID = 1337
-		}
-
-		encoder = evm.NewEncoder(
-=======
 		encoder = evm.NewEVMEncoder(
 			csel,
->>>>>>> 3c8989d3
 			txCount,
 			overridePreviousRoot,
 			isSim,
