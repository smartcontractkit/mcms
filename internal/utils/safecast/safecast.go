// Package safecast implements functions to safely cast types to avoid panics

package safecast

import (
	"fmt"
	"math"

	"github.com/spf13/cast"
)

// IntToUint8 safely converts an int to uint8 using cast and checks for overflow
func IntToUint8(value int) (uint8, error) {
	if value < 0 || value > math.MaxUint8 {
		return 0, fmt.Errorf("value %d exceeds uint8 range", value)
	}

	return cast.ToUint8E(value)
}

// Uint64ToUint8 safely converts an int64 to uint8 using cast and checks for overflow
func Uint64ToUint8(value uint64) (uint8, error) {
	if value > math.MaxUint8 {
		return 0, fmt.Errorf("value %d exceeds uint8 range", value)
	}

	return cast.ToUint8E(value)
}

// Uint64ToUint32 safely converts an uint64 to uint32 using cast and checks for overflow
func Uint64ToUint32(value uint64) (uint32, error) {
	if value > math.MaxUint32 {
		return 0, fmt.Errorf("value %d exceeds uint32 range", value)
	}

	return cast.ToUint32E(value)
}

<<<<<<< HEAD
// Uint64ToInt64 safely converts a uint64 to int64 using cast and checks for overflow
func Uint64ToInt64(value uint64) (int64, error) {
	if value > math.MaxInt64 {
		return 0, fmt.Errorf("value %d exceeds int64 range", value)
	}

	return cast.ToInt64E(value)
=======
// Int64ToUint32 safely converts an Int64 to uint32 using cast and checks for overflow
func Int64ToUint32(value int64) (uint32, error) {
	if value > math.MaxUint32 {
		return 0, fmt.Errorf("value %d exceeds uint32 range", value)
	}

	return cast.ToUint32E(value)
>>>>>>> be569ed5
}<|MERGE_RESOLUTION|>--- conflicted
+++ resolved
@@ -36,7 +36,15 @@
 	return cast.ToUint32E(value)
 }
 
-<<<<<<< HEAD
+// Int64ToUint32 safely converts an Int64 to uint32 using cast and checks for overflow
+func Int64ToUint32(value int64) (uint32, error) {
+	if value > math.MaxUint32 {
+		return 0, fmt.Errorf("value %d exceeds uint32 range", value)
+	}
+
+	return cast.ToUint32E(value)
+}
+
 // Uint64ToInt64 safely converts a uint64 to int64 using cast and checks for overflow
 func Uint64ToInt64(value uint64) (int64, error) {
 	if value > math.MaxInt64 {
@@ -44,13 +52,4 @@
 	}
 
 	return cast.ToInt64E(value)
-=======
-// Int64ToUint32 safely converts an Int64 to uint32 using cast and checks for overflow
-func Int64ToUint32(value int64) (uint32, error) {
-	if value > math.MaxUint32 {
-		return 0, fmt.Errorf("value %d exceeds uint32 range", value)
-	}
-
-	return cast.ToUint32E(value)
->>>>>>> be569ed5
 }