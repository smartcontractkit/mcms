--- conflicted
+++ resolved
@@ -136,13 +136,8 @@
 		},
 		Operations: []types.Operation{
 			{
-<<<<<<< HEAD
-				ChainSelector: TestChain1,
-				Transaction: evm.NewOperation(
-=======
 				ChainSelector: chaintest.Chain1Selector,
 				Transaction: evm.NewEVMOperation(
->>>>>>> 3c8989d3
 					timelockC.Address(),
 					grantRoleData,
 					big.NewInt(0),
@@ -158,13 +153,9 @@
 	require.NoError(t, err)
 
 	// Gen caller map for easy access
-<<<<<<< HEAD
-	inspectors := map[types.ChainSelector]sdk.Inspector{TestChain1: evm.NewInspector(sim.Backend.Client())}
-=======
 	inspectors := map[types.ChainSelector]sdk.Inspector{
 		chaintest.Chain1Selector: evm.NewEVMInspector(sim.Backend.Client()),
 	}
->>>>>>> 3c8989d3
 
 	// Construct executor
 	signable, err := NewSignable(&proposal, inspectors)
@@ -185,15 +176,11 @@
 
 	// Construct executors
 	executors := map[types.ChainSelector]sdk.Executor{
-<<<<<<< HEAD
-		TestChain1: evm.NewEVMExecutor(encoders[TestChain1].(*evm.Encoder), sim.Backend.Client(), sim.Signers[0].NewTransactOpts(t)),
-=======
 		chaintest.Chain1Selector: evm.NewEVMExecutor(
 			encoders[chaintest.Chain1Selector].(*evm.EVMEncoder),
 			sim.Backend.Client(),
 			sim.Signers[0].NewTransactOpts(t),
 		),
->>>>>>> 3c8989d3
 	}
 
 	// Construct executable
@@ -269,13 +256,8 @@
 		},
 		Operations: []types.Operation{
 			{
-<<<<<<< HEAD
-				ChainSelector: TestChain1,
-				Transaction: evm.NewOperation(
-=======
 				ChainSelector: chaintest.Chain1Selector,
 				Transaction: evm.NewEVMOperation(
->>>>>>> 3c8989d3
 					timelockC.Address(),
 					grantRoleData,
 					big.NewInt(0),
@@ -291,13 +273,9 @@
 	require.NoError(t, err)
 
 	// Gen caller map for easy access
-<<<<<<< HEAD
-	inspectors := map[types.ChainSelector]sdk.Inspector{TestChain1: evm.NewInspector(sim.Backend.Client())}
-=======
 	inspectors := map[types.ChainSelector]sdk.Inspector{
 		chaintest.Chain1Selector: evm.NewEVMInspector(sim.Backend.Client()),
 	}
->>>>>>> 3c8989d3
 
 	// Construct executor
 	signable, err := NewSignable(&proposal, inspectors)
@@ -321,15 +299,11 @@
 
 	// Construct executors
 	executors := map[types.ChainSelector]sdk.Executor{
-<<<<<<< HEAD
-		TestChain1: evm.NewEVMExecutor(encoders[TestChain1].(*evm.Encoder), sim.Backend.Client(), sim.Signers[0].NewTransactOpts(t)),
-=======
 		chaintest.Chain1Selector: evm.NewEVMExecutor(
 			encoders[chaintest.Chain1Selector].(*evm.EVMEncoder),
 			sim.Backend.Client(),
 			sim.Signers[0].NewTransactOpts(t),
 		),
->>>>>>> 3c8989d3
 	}
 
 	// Construct executable
@@ -397,13 +371,8 @@
 		require.NoError(t, perr)
 
 		operations[i] = types.Operation{
-<<<<<<< HEAD
-			ChainSelector: TestChain1,
-			Transaction: evm.NewOperation(
-=======
 			ChainSelector: chaintest.Chain1Selector,
 			Transaction: evm.NewEVMOperation(
->>>>>>> 3c8989d3
 				timelockC.Address(),
 				data,
 				big.NewInt(0),
@@ -437,13 +406,9 @@
 	require.NoError(t, err)
 
 	// Gen caller map for easy access
-<<<<<<< HEAD
-	inspectors := map[types.ChainSelector]sdk.Inspector{TestChain1: evm.NewInspector(sim.Backend.Client())}
-=======
 	inspectors := map[types.ChainSelector]sdk.Inspector{
 		chaintest.Chain1Selector: evm.NewEVMInspector(sim.Backend.Client()),
 	}
->>>>>>> 3c8989d3
 
 	// Construct executor
 	signable, err := NewSignable(&proposal, inspectors)
@@ -464,15 +429,11 @@
 
 	// Construct executors
 	executors := map[types.ChainSelector]sdk.Executor{
-<<<<<<< HEAD
-		TestChain1: evm.NewEVMExecutor(encoders[TestChain1].(*evm.Encoder), sim.Backend.Client(), sim.Signers[0].NewTransactOpts(t)),
-=======
 		chaintest.Chain1Selector: evm.NewEVMExecutor(
 			encoders[chaintest.Chain1Selector].(*evm.EVMEncoder),
 			sim.Backend.Client(),
 			sim.Signers[0].NewTransactOpts(t),
 		),
->>>>>>> 3c8989d3
 	}
 
 	// Construct executable
@@ -546,13 +507,8 @@
 		data, perr := timelockAbi.Pack("grantRole", role, mcmC.Address())
 		require.NoError(t, perr)
 		operations[i] = types.Operation{
-<<<<<<< HEAD
-			ChainSelector: TestChain1,
-			Transaction: evm.NewOperation(
-=======
 			ChainSelector: chaintest.Chain1Selector,
 			Transaction: evm.NewEVMOperation(
->>>>>>> 3c8989d3
 				timelockC.Address(),
 				data,
 				big.NewInt(0),
@@ -586,13 +542,9 @@
 	require.NoError(t, err)
 
 	// Gen caller map for easy access
-<<<<<<< HEAD
-	inspectors := map[types.ChainSelector]sdk.Inspector{TestChain1: evm.NewInspector(sim.Backend.Client())}
-=======
 	inspectors := map[types.ChainSelector]sdk.Inspector{
 		chaintest.Chain1Selector: evm.NewEVMInspector(sim.Backend.Client()),
 	}
->>>>>>> 3c8989d3
 
 	// Construct executor
 	signable, err := NewSignable(&proposal, inspectors)
@@ -616,15 +568,11 @@
 
 	// Construct executors
 	executors := map[types.ChainSelector]sdk.Executor{
-<<<<<<< HEAD
-		TestChain1: evm.NewEVMExecutor(encoders[TestChain1].(*evm.Encoder), sim.Backend.Client(), sim.Signers[0].NewTransactOpts(t)),
-=======
 		chaintest.Chain1Selector: evm.NewEVMExecutor(
 			encoders[chaintest.Chain1Selector].(*evm.EVMEncoder),
 			sim.Backend.Client(),
 			sim.Signers[0].NewTransactOpts(t),
 		),
->>>>>>> 3c8989d3
 	}
 
 	// Construct executable
