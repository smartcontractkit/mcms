--- conflicted
+++ resolved
@@ -3,7 +3,6 @@
 import (
 	"encoding/binary"
 	"errors"
-	"github.com/smartcontractkit/mcms/sdk"
 	"sort"
 	"strconv"
 
@@ -28,15 +27,9 @@
 	ChainNonces []uint64
 
 	Encoders   map[types.ChainSelector]sdk.Encoder
-<<<<<<< HEAD
-	Inspectors map[types.ChainSelector]sdk.Inspector  // optional, skip any inspections
-	Simulators map[types.ChainSelector]mcms.Simulator // optional, skip simulations
-	Decoders   map[types.ChainSelector]mcms.Decoder   // optional, skip decoding
-=======
 	Inspectors map[types.ChainSelector]sdk.Inspector // optional, skip any inspections
 	Simulators map[types.ChainSelector]sdk.Simulator // optional, skip simulations
 	Decoders   map[types.ChainSelector]sdk.Decoder   // optional, skip decoding
->>>>>>> f2ef4a2b
 }
 
 var _ coreProposal.Signable = (*Signable)(nil)
