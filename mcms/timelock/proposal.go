--- conflicted
+++ resolved
@@ -131,13 +131,8 @@
 	return mcmOnly.Signable(isSim, inspectors)
 }
 
-<<<<<<< HEAD
 func (m *MCMSWithTimelockProposal) toMCMSOnlyProposal() (mcms.MCMSProposal, error) {
 	baseProposal := m.BaseProposal
-=======
-func (m *MCMSWithTimelockProposal) ToMCMSOnlyProposal() (mcms.MCMSProposal, error) {
-	mcmOnly := m.MCMSProposal
->>>>>>> e1b9e2e9
 
 	// Start predecessor map with all chains pointing to the zero hash
 	predecessorMap := make(map[types.ChainSelector]common.Hash)
