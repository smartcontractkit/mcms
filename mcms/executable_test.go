package mcms

import (
	"math/big"
	"testing"

	"github.com/ethereum/go-ethereum/accounts/abi/bind"
	"github.com/ethereum/go-ethereum/common"
	"github.com/stretchr/testify/require"

	proposal_core "github.com/smartcontractkit/mcms/internal/core/proposal"
	"github.com/smartcontractkit/mcms/internal/testutils/evmsim"
	"github.com/smartcontractkit/mcms/sdk"
	"github.com/smartcontractkit/mcms/sdk/evm"
	"github.com/smartcontractkit/mcms/sdk/evm/bindings"
	"github.com/smartcontractkit/mcms/types"
)

// TODO: This should go to the EVM SDK
func TestExecutor_ExecuteE2E_SingleChainSingleSignerSingleTX_Success(t *testing.T) {
	t.Parallel()

	sim := evmsim.NewSimulatedChain(t, 1)
	mcmC, _ := sim.DeployMCMContract(t, sim.Signers[0])
	sim.SetMCMSConfig(t, sim.Signers[0], mcmC)

	// Deploy a timelock contract for testing
	timelockC, _ := sim.DeployRBACTimelock(t, sim.Signers[0], mcmC.Address())

	// Construct example transaction
	role, err := timelockC.PROPOSERROLE(&bind.CallOpts{})
	require.NoError(t, err)
	timelockAbi, err := bindings.RBACTimelockMetaData.GetAbi()
	require.NoError(t, err)
	grantRoleData, err := timelockAbi.Pack("grantRole", role, mcmC.Address())
	require.NoError(t, err)

	// Construct a proposal
	proposal := MCMSProposal{
<<<<<<< HEAD
		BaseProposal: BaseProposal{
			Version:              "1.0",
			Description:          "Grants RBACTimelock 'Proposer' Role to MCMS Contract",
			ValidUntil:           2004259681,
			Signatures:           []types.Signature{},
			OverridePreviousRoot: false,
			ChainMetadata: map[types.ChainSelector]types.ChainMetadata{
				TestChain1: {
					StartingOpCount: 0,
					MCMAddress:      mcmsObj.Address().Hex(),
				},
=======
		Version:              "1.0",
		Description:          "Grants RBACTimelock 'Proposer' Role to MCMS Contract",
		ValidUntil:           2004259681,
		Signatures:           []types.Signature{},
		OverridePreviousRoot: false,
		ChainMetadata: map[types.ChainSelector]types.ChainMetadata{
			TestChain1: {
				StartingOpCount: 0,
				MCMAddress:      mcmC.Address().Hex(),
>>>>>>> be569ed5
			},
		},
		Transactions: []types.ChainOperation{
			{
				ChainSelector: TestChain1,
				Operation: evm.NewEVMOperation(
					timelockC.Address(),
					grantRoleData,
					big.NewInt(0),
					"RBACTimelock",
					[]string{"RBACTimelock", "GrantRole"},
				),
			},
		},
	}

	// Gen caller map for easy access
	inspectors := map[types.ChainSelector]sdk.Inspector{TestChain1: evm.NewEVMInspector(sim.Backend.Client())}

	// Construct executor
	signable, err := proposal.Signable(true, inspectors)
	require.NoError(t, err)
	require.NotNil(t, signable)

	err = proposal_core.SignPlainKey(sim.Signers[0].PrivateKey, &proposal, true, inspectors)
	require.NoError(t, err)

	// Validate the signatures
	quorumMet, err := signable.ValidateSignatures()
	require.NoError(t, err)
	require.True(t, quorumMet)

	// Construct encoders
	encoders, err := proposal.GetEncoders(true)
	require.NoError(t, err)

	// Construct executors
	executors := map[types.ChainSelector]sdk.Executor{
		TestChain1: evm.NewEVMExecutor(encoders[TestChain1].(*evm.EVMEncoder), sim.Backend.Client(), sim.Signers[0].NewTransactOpts(t)),
	}

	// Construct executable
	executable, err := proposal.Executable(true, executors)
	require.NoError(t, err)

	// SetRoot on the contract
	txHash, err := executable.SetRoot(TestChain1)
	require.NoError(t, err)
	require.NotEmpty(t, txHash)
	sim.Backend.Commit()

	// Validate Contract State and verify root was set
	root, err := mcmC.GetRoot(&bind.CallOpts{})
	require.NoError(t, err)
	require.Equal(t, root.Root, [32]byte(signable.GetTree().Root.Bytes()))
	require.Equal(t, root.ValidUntil, proposal.ValidUntil)

	// Execute the proposal
	txHash, err = executable.Execute(0)
	require.NoError(t, err)
	require.NotEmpty(t, txHash)
	sim.Backend.Commit()

	// Check the state of the MCMS contract
	newOpCount, err := mcmC.GetOpCount(&bind.CallOpts{})
	require.NoError(t, err)
	require.NotNil(t, newOpCount)
	require.Equal(t, uint64(1), newOpCount.Uint64())

	// Check the state of the timelock contract
	proposerCount, err := timelockC.GetRoleMemberCount(&bind.CallOpts{}, role)
	require.NoError(t, err)
	require.Equal(t, big.NewInt(1), proposerCount)
	proposer, err := timelockC.GetRoleMember(&bind.CallOpts{}, role, big.NewInt(0))
	require.NoError(t, err)
	require.Equal(t, mcmC.Address().Hex(), proposer.Hex())
}

func TestExecutor_ExecuteE2E_SingleChainMultipleSignerSingleTX_Success(t *testing.T) {
	t.Parallel()

	sim := evmsim.NewSimulatedChain(t, 3)
	mcmC, _ := sim.DeployMCMContract(t, sim.Signers[0])
	sim.SetMCMSConfig(t, sim.Signers[0], mcmC)

	// Deploy a timelock contract for testing
	timelockC, _ := sim.DeployRBACTimelock(t, sim.Signers[0], mcmC.Address())

	// Construct example transaction
	role, err := timelockC.PROPOSERROLE(&bind.CallOpts{})
	require.NoError(t, err)
	timelockAbi, err := bindings.RBACTimelockMetaData.GetAbi()
	require.NoError(t, err)
	grantRoleData, err := timelockAbi.Pack("grantRole", role, mcmC.Address())
	require.NoError(t, err)

	// Construct a proposal
	proposal := MCMSProposal{
<<<<<<< HEAD
		BaseProposal: BaseProposal{
			Version:              "1.0",
			Description:          "Grants RBACTimelock 'Proposer' Role to MCMS Contract",
			ValidUntil:           2004259681,
			Signatures:           []types.Signature{},
			OverridePreviousRoot: false,
			ChainMetadata: map[types.ChainSelector]types.ChainMetadata{
				TestChain1: {
					StartingOpCount: 0,
					MCMAddress:      mcmsObj.Address().Hex(),
				},
=======
		Version:              "1.0",
		Description:          "Grants RBACTimelock 'Proposer' Role to MCMS Contract",
		ValidUntil:           2004259681,
		Signatures:           []types.Signature{},
		OverridePreviousRoot: false,
		ChainMetadata: map[types.ChainSelector]types.ChainMetadata{
			TestChain1: {
				StartingOpCount: 0,
				MCMAddress:      mcmC.Address().Hex(),
>>>>>>> be569ed5
			},
		},
		Transactions: []types.ChainOperation{
			{
				ChainSelector: TestChain1,
				Operation: evm.NewEVMOperation(
					timelockC.Address(),
					grantRoleData,
					big.NewInt(0),
					"Sample contract",
					[]string{"tag1", "tag2"},
				),
			},
		},
	}

	// Gen caller map for easy access
	inspectors := map[types.ChainSelector]sdk.Inspector{TestChain1: evm.NewEVMInspector(sim.Backend.Client())}

	// Construct executor
	signable, err := proposal.Signable(true, inspectors)
	require.NoError(t, err)
	require.NotNil(t, signable)

	// Sign the hash
	for i := range 3 {
		err = proposal_core.SignPlainKey(sim.Signers[i].PrivateKey, &proposal, true, inspectors)
		require.NoError(t, err)
	}

	// Validate the signatures
	quorumMet, err := signable.ValidateSignatures()
	require.NoError(t, err)
	require.True(t, quorumMet)

	// Construct encoders
	encoders, err := proposal.GetEncoders(true)
	require.NoError(t, err)

	// Construct executors
	executors := map[types.ChainSelector]sdk.Executor{
		TestChain1: evm.NewEVMExecutor(encoders[TestChain1].(*evm.EVMEncoder), sim.Backend.Client(), sim.Signers[0].NewTransactOpts(t)),
	}

	// Construct executable
	executable, err := proposal.Executable(true, executors)
	require.NoError(t, err)

	// SetRoot on the contract
	txHash, err := executable.SetRoot(TestChain1)
	require.NoError(t, err)
	require.NotEmpty(t, txHash)
	sim.Backend.Commit()

	// Validate Contract State and verify root was set
	root, err := mcmC.GetRoot(&bind.CallOpts{})
	require.NoError(t, err)
	require.Equal(t, root.Root, [32]byte(signable.GetTree().Root.Bytes()))
	require.Equal(t, root.ValidUntil, proposal.ValidUntil)

	// Execute the proposal
	txHash, err = executable.Execute(0)
	require.NoError(t, err)
	require.NotEqual(t, "", txHash)
	sim.Backend.Commit()

	// Check the state of the MCMS contract
	newOpCount, err := mcmC.GetOpCount(&bind.CallOpts{})
	require.NoError(t, err)
	require.NotNil(t, newOpCount)
	require.Equal(t, uint64(1), newOpCount.Uint64())

	// Check the state of the timelock contract
	proposerCount, err := timelockC.GetRoleMemberCount(&bind.CallOpts{}, role)
	require.NoError(t, err)
	require.Equal(t, big.NewInt(1), proposerCount)
	proposer, err := timelockC.GetRoleMember(&bind.CallOpts{}, role, big.NewInt(0))
	require.NoError(t, err)
	require.Equal(t, mcmC.Address().Hex(), proposer.Hex())
}

func TestExecutor_ExecuteE2E_SingleChainSingleSignerMultipleTX_Success(t *testing.T) {
	t.Parallel()

	sim := evmsim.NewSimulatedChain(t, 1)
	mcmC, _ := sim.DeployMCMContract(t, sim.Signers[0])
	sim.SetMCMSConfig(t, sim.Signers[0], mcmC)

	// Deploy a timelockC contract for testing
	timelockC, _ := sim.DeployRBACTimelock(t, sim.Signers[0], mcmC.Address())

	// Construct example transactions
	proposerRole, err := timelockC.PROPOSERROLE(&bind.CallOpts{})
	require.NoError(t, err)
	bypasserRole, err := timelockC.BYPASSERROLE(&bind.CallOpts{})
	require.NoError(t, err)
	cancellerRole, err := timelockC.CANCELLERROLE(&bind.CallOpts{})
	require.NoError(t, err)
	executorRole, err := timelockC.EXECUTORROLE(&bind.CallOpts{})
	require.NoError(t, err)
	timelockAbi, err := bindings.RBACTimelockMetaData.GetAbi()
	require.NoError(t, err)

	operations := make([]types.ChainOperation, 4)
	for i, role := range []common.Hash{proposerRole, bypasserRole, cancellerRole, executorRole} {
		data, perr := timelockAbi.Pack("grantRole", role, mcmC.Address())
		require.NoError(t, perr)

		operations[i] = types.ChainOperation{
			ChainSelector: TestChain1,
			Operation: evm.NewEVMOperation(
				timelockC.Address(),
				data,
				big.NewInt(0),
				"Sample contract",
				[]string{"tag1", "tag2"},
			),
		}
	}

	// Construct a proposal
	proposal := MCMSProposal{
<<<<<<< HEAD
		BaseProposal: BaseProposal{
			Version:              "1.0",
			Description:          "Grants RBACTimelock 'Proposer','Canceller','Executor', and 'Bypasser' Role to MCMS Contract",
			ValidUntil:           2004259681,
			Signatures:           []types.Signature{},
			OverridePreviousRoot: false,
			ChainMetadata: map[types.ChainSelector]types.ChainMetadata{
				TestChain1: {
					StartingOpCount: 0,
					MCMAddress:      mcmsObj.Address().Hex(),
				},
=======
		Version:              "1.0",
		Description:          "Grants RBACTimelock 'Proposer','Canceller','Executor', and 'Bypasser' Role to MCMS Contract",
		ValidUntil:           2004259681,
		Signatures:           []types.Signature{},
		OverridePreviousRoot: false,
		ChainMetadata: map[types.ChainSelector]types.ChainMetadata{
			TestChain1: {
				StartingOpCount: 0,
				MCMAddress:      mcmC.Address().Hex(),
>>>>>>> be569ed5
			},
		},
		Transactions: operations,
	}

	// Gen caller map for easy access
	inspectors := map[types.ChainSelector]sdk.Inspector{TestChain1: evm.NewEVMInspector(sim.Backend.Client())}

	// Construct executor
	signable, err := proposal.Signable(true, inspectors)
	require.NoError(t, err)
	require.NotNil(t, signable)

	err = proposal_core.SignPlainKey(sim.Signers[0].PrivateKey, &proposal, true, inspectors)
	require.NoError(t, err)

	// Validate the signatures
	quorumMet, err := signable.ValidateSignatures()
	require.NoError(t, err)
	require.True(t, quorumMet)

	// Construct encoders
	encoders, err := proposal.GetEncoders(true)
	require.NoError(t, err)

	// Construct executors
	executors := map[types.ChainSelector]sdk.Executor{
		TestChain1: evm.NewEVMExecutor(encoders[TestChain1].(*evm.EVMEncoder), sim.Backend.Client(), sim.Signers[0].NewTransactOpts(t)),
	}

	// Construct executable
	executable, err := proposal.Executable(true, executors)
	require.NoError(t, err)

	// SetRoot on the contract
	txHash, err := executable.SetRoot(TestChain1)
	require.NoError(t, err)
	require.NotEmpty(t, txHash)
	sim.Backend.Commit()

	// Validate Contract State and verify root was set
	root, err := mcmC.GetRoot(&bind.CallOpts{})
	require.NoError(t, err)
	require.Equal(t, root.Root, [32]byte(signable.GetTree().Root.Bytes()))
	require.Equal(t, root.ValidUntil, proposal.ValidUntil)

	// Execute the proposal
	for i := range 4 {
		// Execute the proposal
		txHash, err = executable.Execute(i)
		require.NoError(t, err)
		require.NotEqual(t, "", txHash)

		sim.Backend.Commit()
	}

	// Check the state of the MCMS contract
	newOpCount, err := mcmC.GetOpCount(&bind.CallOpts{})
	require.NoError(t, err)
	require.NotNil(t, newOpCount)
	require.Equal(t, uint64(4), newOpCount.Uint64())

	// Check the state of the timelock contract
	for _, role := range []common.Hash{proposerRole, bypasserRole, cancellerRole, executorRole} {
		roleCount, err := timelockC.GetRoleMemberCount(&bind.CallOpts{}, role)
		require.NoError(t, err)
		require.Equal(t, big.NewInt(1), roleCount)

		roleMember, err := timelockC.GetRoleMember(&bind.CallOpts{}, role, big.NewInt(0))
		require.NoError(t, err)
		require.Equal(t, mcmC.Address().Hex(), roleMember.Hex())
	}
}

func TestExecutor_ExecuteE2E_SingleChainMultipleSignerMultipleTX_Success(t *testing.T) {
	t.Parallel()

	sim := evmsim.NewSimulatedChain(t, 3)
	mcmC, _ := sim.DeployMCMContract(t, sim.Signers[0])
	sim.SetMCMSConfig(t, sim.Signers[0], mcmC)

	// Deploy a timelockC contract for testing
	timelockC, _ := sim.DeployRBACTimelock(t, sim.Signers[0], mcmC.Address())

	// Construct example transactions
	proposerRole, err := timelockC.PROPOSERROLE(&bind.CallOpts{})
	require.NoError(t, err)
	bypasserRole, err := timelockC.BYPASSERROLE(&bind.CallOpts{})
	require.NoError(t, err)
	cancellerRole, err := timelockC.CANCELLERROLE(&bind.CallOpts{})
	require.NoError(t, err)
	executorRole, err := timelockC.EXECUTORROLE(&bind.CallOpts{})
	require.NoError(t, err)
	timelockAbi, err := bindings.RBACTimelockMetaData.GetAbi()
	require.NoError(t, err)

	operations := make([]types.ChainOperation, 4)
	for i, role := range []common.Hash{proposerRole, bypasserRole, cancellerRole, executorRole} {
		data, perr := timelockAbi.Pack("grantRole", role, mcmC.Address())
		require.NoError(t, perr)
		operations[i] = types.ChainOperation{
			ChainSelector: TestChain1,
			Operation: evm.NewEVMOperation(
				timelockC.Address(),
				data,
				big.NewInt(0),
				"Sample contract",
				[]string{"tag1", "tag2"},
			),
		}
	}

	// Construct a proposal
	proposal := MCMSProposal{
<<<<<<< HEAD
		BaseProposal: BaseProposal{
			Version:              "1.0",
			Description:          "Grants RBACTimelock 'Proposer','Canceller','Executor', and 'Bypasser' Role to MCMS Contract",
			ValidUntil:           2004259681,
			Signatures:           []types.Signature{},
			OverridePreviousRoot: false,
			ChainMetadata: map[types.ChainSelector]types.ChainMetadata{
				TestChain1: {
					StartingOpCount: 0,
					MCMAddress:      mcmsObj.Address().Hex(),
				},
=======
		Version:              "1.0",
		Description:          "Grants RBACTimelock 'Proposer','Canceller','Executor', and 'Bypasser' Role to MCMS Contract",
		ValidUntil:           2004259681,
		Signatures:           []types.Signature{},
		OverridePreviousRoot: false,
		ChainMetadata: map[types.ChainSelector]types.ChainMetadata{
			TestChain1: {
				StartingOpCount: 0,
				MCMAddress:      mcmC.Address().Hex(),
>>>>>>> be569ed5
			},
		},
		Transactions: operations,
	}

	// Gen caller map for easy access
	inspectors := map[types.ChainSelector]sdk.Inspector{TestChain1: evm.NewEVMInspector(sim.Backend.Client())}

	// Construct executor
	signable, err := proposal.Signable(true, inspectors)
	require.NoError(t, err)
	require.NotNil(t, signable)

	// Sign the hash
	for i := range 3 {
		err = proposal_core.SignPlainKey(sim.Signers[i].PrivateKey, &proposal, true, inspectors)
		require.NoError(t, err)
	}

	// Validate the signatures
	quorumMet, err := signable.ValidateSignatures()
	require.NoError(t, err)
	require.True(t, quorumMet)

	// Construct encoders
	encoders, err := proposal.GetEncoders(true)
	require.NoError(t, err)

	// Construct executors
	executors := map[types.ChainSelector]sdk.Executor{
		TestChain1: evm.NewEVMExecutor(encoders[TestChain1].(*evm.EVMEncoder), sim.Backend.Client(), sim.Signers[0].NewTransactOpts(t)),
	}

	// Construct executable
	executable, err := proposal.Executable(true, executors)
	require.NoError(t, err)

	// SetRoot on the contract
	txHash, err := executable.SetRoot(TestChain1)
	require.NoError(t, err)
	require.NotEmpty(t, txHash)

	sim.Backend.Commit()

	// Validate Contract State and verify root was set
	root, err := mcmC.GetRoot(&bind.CallOpts{})
	require.NoError(t, err)
	require.Equal(t, root.Root, [32]byte(signable.GetTree().Root.Bytes()))
	require.Equal(t, root.ValidUntil, proposal.ValidUntil)

	// Execute the proposal
	for i := range 4 {
		// Execute the proposal
		txHash, err = executable.Execute(i)
		require.NoError(t, err)
		require.NotEqual(t, "", txHash)

		sim.Backend.Commit()
	}

	// Check the state of the MCMS contract
	newOpCount, err := mcmC.GetOpCount(&bind.CallOpts{})
	require.NoError(t, err)
	require.NotNil(t, newOpCount)
	require.Equal(t, uint64(4), newOpCount.Uint64())

	// Check the state of the timelock contract
	for _, role := range []common.Hash{proposerRole, bypasserRole, cancellerRole, executorRole} {
		roleCount, err := timelockC.GetRoleMemberCount(&bind.CallOpts{}, role)
		require.NoError(t, err)
		require.Equal(t, big.NewInt(1), roleCount)

		roleMember, err := timelockC.GetRoleMember(&bind.CallOpts{}, role, big.NewInt(0))
		require.NoError(t, err)
		require.Equal(t, mcmC.Address().Hex(), roleMember.Hex())
	}
}<|MERGE_RESOLUTION|>--- conflicted
+++ resolved
@@ -37,19 +37,6 @@
 
 	// Construct a proposal
 	proposal := MCMSProposal{
-<<<<<<< HEAD
-		BaseProposal: BaseProposal{
-			Version:              "1.0",
-			Description:          "Grants RBACTimelock 'Proposer' Role to MCMS Contract",
-			ValidUntil:           2004259681,
-			Signatures:           []types.Signature{},
-			OverridePreviousRoot: false,
-			ChainMetadata: map[types.ChainSelector]types.ChainMetadata{
-				TestChain1: {
-					StartingOpCount: 0,
-					MCMAddress:      mcmsObj.Address().Hex(),
-				},
-=======
 		Version:              "1.0",
 		Description:          "Grants RBACTimelock 'Proposer' Role to MCMS Contract",
 		ValidUntil:           2004259681,
@@ -59,7 +46,6 @@
 			TestChain1: {
 				StartingOpCount: 0,
 				MCMAddress:      mcmC.Address().Hex(),
->>>>>>> be569ed5
 			},
 		},
 		Transactions: []types.ChainOperation{
@@ -158,19 +144,6 @@
 
 	// Construct a proposal
 	proposal := MCMSProposal{
-<<<<<<< HEAD
-		BaseProposal: BaseProposal{
-			Version:              "1.0",
-			Description:          "Grants RBACTimelock 'Proposer' Role to MCMS Contract",
-			ValidUntil:           2004259681,
-			Signatures:           []types.Signature{},
-			OverridePreviousRoot: false,
-			ChainMetadata: map[types.ChainSelector]types.ChainMetadata{
-				TestChain1: {
-					StartingOpCount: 0,
-					MCMAddress:      mcmsObj.Address().Hex(),
-				},
-=======
 		Version:              "1.0",
 		Description:          "Grants RBACTimelock 'Proposer' Role to MCMS Contract",
 		ValidUntil:           2004259681,
@@ -180,7 +153,6 @@
 			TestChain1: {
 				StartingOpCount: 0,
 				MCMAddress:      mcmC.Address().Hex(),
->>>>>>> be569ed5
 			},
 		},
 		Transactions: []types.ChainOperation{
@@ -303,19 +275,6 @@
 
 	// Construct a proposal
 	proposal := MCMSProposal{
-<<<<<<< HEAD
-		BaseProposal: BaseProposal{
-			Version:              "1.0",
-			Description:          "Grants RBACTimelock 'Proposer','Canceller','Executor', and 'Bypasser' Role to MCMS Contract",
-			ValidUntil:           2004259681,
-			Signatures:           []types.Signature{},
-			OverridePreviousRoot: false,
-			ChainMetadata: map[types.ChainSelector]types.ChainMetadata{
-				TestChain1: {
-					StartingOpCount: 0,
-					MCMAddress:      mcmsObj.Address().Hex(),
-				},
-=======
 		Version:              "1.0",
 		Description:          "Grants RBACTimelock 'Proposer','Canceller','Executor', and 'Bypasser' Role to MCMS Contract",
 		ValidUntil:           2004259681,
@@ -325,7 +284,6 @@
 			TestChain1: {
 				StartingOpCount: 0,
 				MCMAddress:      mcmC.Address().Hex(),
->>>>>>> be569ed5
 			},
 		},
 		Transactions: operations,
@@ -440,19 +398,6 @@
 
 	// Construct a proposal
 	proposal := MCMSProposal{
-<<<<<<< HEAD
-		BaseProposal: BaseProposal{
-			Version:              "1.0",
-			Description:          "Grants RBACTimelock 'Proposer','Canceller','Executor', and 'Bypasser' Role to MCMS Contract",
-			ValidUntil:           2004259681,
-			Signatures:           []types.Signature{},
-			OverridePreviousRoot: false,
-			ChainMetadata: map[types.ChainSelector]types.ChainMetadata{
-				TestChain1: {
-					StartingOpCount: 0,
-					MCMAddress:      mcmsObj.Address().Hex(),
-				},
-=======
 		Version:              "1.0",
 		Description:          "Grants RBACTimelock 'Proposer','Canceller','Executor', and 'Bypasser' Role to MCMS Contract",
 		ValidUntil:           2004259681,
@@ -462,7 +407,6 @@
 			TestChain1: {
 				StartingOpCount: 0,
 				MCMAddress:      mcmC.Address().Hex(),
->>>>>>> be569ed5
 			},
 		},
 		Transactions: operations,
