package mcms

import (
	"encoding/json"
	"io"
	"maps"
	"slices"
	"time"

	"github.com/go-playground/validator/v10"

	"github.com/smartcontractkit/mcms/internal/core"
	"github.com/smartcontractkit/mcms/sdk"
	"github.com/smartcontractkit/mcms/types"
)

// BaseProposal is the base struct for all MCMS proposals, contains shared fields for all proposal types.
type BaseProposal struct {
	Version              string                                      `json:"version" validate:"required"`
	ValidUntil           uint32                                      `json:"validUntil" validate:"required"`
	Signatures           []types.Signature                           `json:"signatures" validate:"omitempty,dive,required"`
	OverridePreviousRoot bool                                        `json:"overridePreviousRoot"`
	ChainMetadata        map[types.ChainSelector]types.ChainMetadata `json:"chainMetadata" validate:"required,min=1,dive,keys,required,endkeys"`
	Description          string                                      `json:"description" validate:"required"`
}

// MCMSProposal is a struct where the target contract is an MCMS contract
// with no forwarder contracts. This type does not support any type of atomic contract
// call batching, as the MCMS contract natively doesn't support batching
type MCMSProposal struct {
	BaseProposal
	Transactions []types.ChainOperation `json:"transactions" validate:"required,min=1,dive,required"`
}

var _ proposal.Proposal = (*MCMSProposal)(nil)

// MarshalJSON marshals the proposal to JSON
func (m *MCMSProposal) MarshalJSON() ([]byte, error) {
	// First, check the proposal is valid
	if err := m.Validate(); err != nil {
		return nil, err
	}

	// Let the default JSON marshaller handle everything
	type Alias MCMSProposal

	return json.Marshal((*Alias)(m))
}

<<<<<<< HEAD
// UnmarshalJSON unmarshals the JSON to a proposal
func (m *MCMSProposal) UnmarshalJSON(data []byte) error {
	// Unmarshal all fields using the default unmarshaller
	type Alias MCMSProposal
	if err := json.Unmarshal(data, (*Alias)(m)); err != nil {
		return err
	}

	// Validate the proposal after unmarshalling
	if err := m.Validate(); err != nil {
		return err
	}

	return nil
}
=======
>>>>>>> e1b9e2e9
func NewProposal(
	version string,
	validUntil uint32,
	signatures []types.Signature,
	overridePreviousRoot bool,
	chainMetadata map[types.ChainSelector]types.ChainMetadata,
	description string,
	transactions []types.ChainOperation,
) (*MCMSProposal, error) {
	proposalObj := MCMSProposal{
		BaseProposal: BaseProposal{
			Version:              version,
			ValidUntil:           validUntil,
			Signatures:           signatures,
			OverridePreviousRoot: overridePreviousRoot,
			ChainMetadata:        chainMetadata,
			Description:          description,
		},
		Transactions: transactions,
	}

	err := proposalObj.Validate()
	if err != nil {
		return nil, err
	}

	return &proposalObj, nil
}

func NewProposalFromReader(reader io.Reader) (*MCMSProposal, error) {
	var out MCMSProposal
	err := json.NewDecoder(reader).Decode(&out)
	if err != nil {
		return nil, err
	}

	return &out, nil
}

// proposalValidateBasic basic validation for an MCMS proposal
func proposalValidateBasic(proposalObj MCMSProposal) error {
	validUntil := time.Unix(int64(proposalObj.ValidUntil), 0)

	if time.Now().After(validUntil) {
		return &core.InvalidValidUntilError{
			ReceivedValidUntil: proposalObj.ValidUntil,
		}
	}

	return nil
}

func (m *MCMSProposal) Validate() error {
	// Run tag-based validation
	var validate = validator.New()
	if err := validate.Struct(m); err != nil {
		return err
	}

	if err := proposalValidateBasic(*m); err != nil {
		return err
	}

	// Validate all chains in transactions have an entry in chain metadata
	for _, t := range m.Transactions {
		if _, ok := m.ChainMetadata[t.ChainSelector]; !ok {
			return NewChainMetadataNotFoundError(t.ChainSelector)
		}
	}

	return nil
}

// ChainSelectors returns a sorted list of chain selectors from the chains' metadata
func (m *MCMSProposal) ChainSelectors() []types.ChainSelector {
	return slices.Sorted(maps.Keys(m.ChainMetadata))
}

func (m *MCMSProposal) TransactionCounts() map[types.ChainSelector]uint64 {
	txCounts := make(map[types.ChainSelector]uint64)
	for _, tx := range m.Transactions {
		txCounts[tx.ChainSelector]++
	}

	return txCounts
}

func (m *MCMSProposal) AddSignature(signature types.Signature) {
	m.Signatures = append(m.Signatures, signature)
}

func (m *MCMSProposal) GetEncoders(isSim bool) (map[types.ChainSelector]sdk.Encoder, error) {
	txCounts := m.TransactionCounts()
	encoders := make(map[types.ChainSelector]sdk.Encoder)
	for chainID := range m.ChainMetadata {
		encoder, err := sdk.NewEncoder(chainID, txCounts[chainID], m.OverridePreviousRoot, isSim)
		if err != nil {
			return nil, err
		}

		encoders[chainID] = encoder
	}

	return encoders, nil
}

// TODO: isSim is very EVM and test Specific. Should be removed
func (m *MCMSProposal) Signable(isSim bool, inspectors map[types.ChainSelector]sdk.Inspector) (*Signable, error) {
	encoders, err := m.GetEncoders(isSim)
	if err != nil {
		return nil, err
	}

	return NewSignable(m, encoders, inspectors)
}<|MERGE_RESOLUTION|>--- conflicted
+++ resolved
@@ -32,8 +32,6 @@
 	Transactions []types.ChainOperation `json:"transactions" validate:"required,min=1,dive,required"`
 }
 
-var _ proposal.Proposal = (*MCMSProposal)(nil)
-
 // MarshalJSON marshals the proposal to JSON
 func (m *MCMSProposal) MarshalJSON() ([]byte, error) {
 	// First, check the proposal is valid
@@ -47,7 +45,6 @@
 	return json.Marshal((*Alias)(m))
 }
 
-<<<<<<< HEAD
 // UnmarshalJSON unmarshals the JSON to a proposal
 func (m *MCMSProposal) UnmarshalJSON(data []byte) error {
 	// Unmarshal all fields using the default unmarshaller
@@ -63,8 +60,6 @@
 
 	return nil
 }
-=======
->>>>>>> e1b9e2e9
 func NewProposal(
 	version string,
 	validUntil uint32,
