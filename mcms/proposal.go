--- conflicted
+++ resolved
@@ -7,26 +7,31 @@
 	"slices"
 	"time"
 
-	"github.com/go-playground/validator/v10"
-
 	"github.com/smartcontractkit/mcms/internal/core"
 	"github.com/smartcontractkit/mcms/internal/core/proposal"
 	"github.com/smartcontractkit/mcms/sdk"
 	"github.com/smartcontractkit/mcms/types"
 )
 
-type BaseProposal struct {
-	Version              string                                      `json:"version" validate:"required"`
-	ValidUntil           uint32                                      `json:"validUntil" validate:"required"`
-	Signatures           []types.Signature                           `json:"signatures" validate:"required"`
-	OverridePreviousRoot bool                                        `json:"overridePreviousRoot"`
-	ChainMetadata        map[types.ChainSelector]types.ChainMetadata `json:"chainMetadata" validate:"required,dive,keys,required,endkeys"`
-	Description          string                                      `json:"description" validate:"required"`
-}
+// MCMSProposal is a struct where the target contract is an MCMS contract
+// with no forwarder contracts. This type does not support any type of atomic contract
+// call batching, as the MCMS contract natively doesn't support batching
+type MCMSProposal struct {
+	Version              string            `json:"version"`
+	ValidUntil           uint32            `json:"validUntil"`
+	Signatures           []types.Signature `json:"signatures"`
+	OverridePreviousRoot bool              `json:"overridePreviousRoot"`
 
-type MCMSProposal struct {
-	BaseProposal
-	Transactions []types.ChainOperation `json:"transactions" validate:"required,dive,required"`
+	// Map of chain identifier to chain metadata
+	ChainMetadata map[types.ChainSelector]types.ChainMetadata `json:"chainMetadata"`
+
+	// This is intended to be displayed as-is to signers, to give them
+	// context for the change. File authors should templatize strings for
+	// this purpose in their pipelines.
+	Description string `json:"description"`
+
+	// Operations to be executed
+	Transactions []types.ChainOperation `json:"transactions"`
 }
 
 var _ proposal.Proposal = (*MCMSProposal)(nil)
@@ -41,15 +46,13 @@
 	transactions []types.ChainOperation,
 ) (*MCMSProposal, error) {
 	proposalObj := MCMSProposal{
-		BaseProposal: BaseProposal{
-			Version:              version,
-			ValidUntil:           validUntil,
-			Signatures:           signatures,
-			OverridePreviousRoot: overridePreviousRoot,
-			ChainMetadata:        chainMetadata,
-			Description:          description,
-		},
-		Transactions: transactions,
+		Version:              version,
+		ValidUntil:           validUntil,
+		Signatures:           signatures,
+		OverridePreviousRoot: overridePreviousRoot,
+		ChainMetadata:        chainMetadata,
+		Description:          description,
+		Transactions:         transactions,
 	}
 
 	err := proposalObj.Validate()
@@ -70,9 +73,6 @@
 	return &out, nil
 }
 
-<<<<<<< HEAD
-// Validate checks that the proposal is well-formed and adheres to the MCMS specification.
-=======
 // proposalValidateBasic basic validation for an MCMS proposal
 func proposalValidateBasic(proposalObj MCMSProposal) error {
 	validUntil := time.Unix(int64(proposalObj.ValidUntil), 0)
@@ -94,46 +94,30 @@
 	return nil
 }
 
->>>>>>> be569ed5
 func (m *MCMSProposal) Validate() error {
-	var validate = validator.New()
-	// Basic struct validation using the validate package
-	if err := validate.Struct(m); err != nil {
+	if m.Version == "" {
+		return &core.InvalidVersionError{
+			ReceivedVersion: m.Version,
+		}
+	}
+
+	if err := proposalValidateBasic(*m); err != nil {
 		return err
 	}
 
-	// Additional custom validation for transaction chains in ChainMetadata
+	// Validate all chains in transactions have an entry in chain metadata
 	for _, t := range m.Transactions {
 		if _, ok := m.ChainMetadata[t.ChainSelector]; !ok {
 			return NewChainMetadataNotFoundError(t.ChainSelector)
 		}
 	}
 
-	// Check ValidUntil
-	validUntil := time.Unix(int64(m.ValidUntil), 0)
-	if time.Now().After(validUntil) {
-		return &core.InvalidValidUntilError{
-			ReceivedValidUntil: m.ValidUntil,
-		}
-	}
-
 	return nil
 }
-<<<<<<< HEAD
-func (m *MCMSProposal) ChainIdentifiers() []types.ChainSelector {
-	chainIdentifiers := make([]types.ChainSelector, 0, len(m.ChainMetadata))
-	for chainID := range m.ChainMetadata {
-		chainIdentifiers = append(chainIdentifiers, chainID)
-	}
-	sort.Slice(chainIdentifiers, func(i, j int) bool { return chainIdentifiers[i] < chainIdentifiers[j] })
-
-	return chainIdentifiers
-=======
 
 // ChainSelectors returns a sorted list of chain selectors from the chains' metadata
 func (m *MCMSProposal) ChainSelectors() []types.ChainSelector {
 	return slices.Sorted(maps.Keys(m.ChainMetadata))
->>>>>>> be569ed5
 }
 
 func (m *MCMSProposal) TransactionCounts() map[types.ChainSelector]uint64 {
