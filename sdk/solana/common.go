--- conflicted
+++ resolved
@@ -6,20 +6,16 @@
 	"fmt"
 
 	"github.com/ethereum/go-ethereum/common"
-	bin "github.com/gagliardetto/binary"
 	"github.com/gagliardetto/solana-go"
 	"github.com/gagliardetto/solana-go/rpc"
 	bindings "github.com/smartcontractkit/chainlink-ccip/chains/solana/gobindings/mcm"
 	solanaCommon "github.com/smartcontractkit/chainlink-ccip/chains/solana/utils/common"
-<<<<<<< HEAD
-=======
 )
 
 const (
 	// FIXME: should we reuse these from sdk/evm/utils or duplicate them here?
 	SignatureVOffset    = 27
 	SignatureVThreshold = 2
->>>>>>> a71dd794
 )
 
 func FindSignerPDA(programID solana.PublicKey, pdaSeed PDASeed) (solana.PublicKey, error) {
@@ -78,71 +74,6 @@
 	return vuBytes
 }
 
-<<<<<<< HEAD
-// FIXME: this should probably happen right after deployment; should we move to a
-// "test" package and remove the call from SetConfig, SetRoot and Execute?
-func initializeMcmProgram(
-	ctx context.Context, client *rpc.Client, auth solana.PrivateKey,
-	chainSelector uint64, mcmAddress solana.PublicKey, mcmName [32]byte,
-	configPDA, rootMetadataPDA, expiringRootAndOpCountPDA solana.PublicKey,
-) error {
-	var configAccount bindings.MultisigConfig
-	err := solanaCommon.GetAccountDataBorshInto(ctx, client, configPDA, rpc.CommitmentConfirmed, &configAccount)
-	if err == nil {
-		// fmt.Printf("MCM ALREADY INITIALIZED\n")
-		return nil
-	}
-
-	data, err := client.GetAccountInfoWithOpts(ctx, mcmAddress, &rpc.GetAccountInfoOpts{
-		Commitment: rpc.CommitmentConfirmed,
-	})
-	if err != nil {
-		return fmt.Errorf("unable to get account info: %w", err)
-	}
-
-	var programData struct {
-		DataType uint32
-		Address  solana.PublicKey
-	}
-	err = bin.UnmarshalBorsh(&programData, data.Bytes())
-	if err != nil {
-		return fmt.Errorf("unable to unmarshal borsh: %w", err)
-	}
-
-	instruction := bindings.NewInitializeInstruction(
-		chainSelector,
-		mcmName,
-		configPDA,
-		auth.PublicKey(),
-		solana.SystemProgramID,
-		mcmAddress,
-		programData.Address,
-		rootMetadataPDA,
-		expiringRootAndOpCountPDA,
-	)
-
-	_, err = sendAndConfirm(ctx, client, auth, instruction, rpc.CommitmentConfirmed)
-	if err != nil {
-		return fmt.Errorf("unable to initialize mcm program: %w", err)
-	}
-
-	// check that the config info was indeed saved
-	err = solanaCommon.GetAccountDataBorshInto(ctx, client, configPDA, rpc.CommitmentConfirmed, &configAccount)
-	if err != nil {
-		return fmt.Errorf("unable to get account data borsh: %w", err)
-	}
-	if chainSelector != configAccount.ChainId {
-		return fmt.Errorf("chain selector does not match: %v vs %v", chainSelector, configAccount.ChainId)
-	}
-	if auth.PublicKey() != configAccount.Owner {
-		return fmt.Errorf("owner does not match: %v vs %v", auth.PublicKey(), configAccount.Owner)
-	}
-
-	return nil
-}
-
-=======
->>>>>>> a71dd794
 type instructionBuilder interface {
 	ValidateAndBuild() (*bindings.Instruction, error)
 }
@@ -176,10 +107,6 @@
 	return transaction.Signatures[0].String(), nil
 }
 
-<<<<<<< HEAD
-// chunkIndexes returns a slice of [2]int pairs, where each pair represents the start and end indexes of a chunk.
-=======
->>>>>>> a71dd794
 func chunkIndexes(numItems int, chunkSize int) [][2]int {
 	indexes := make([][2]int, 0)
 
