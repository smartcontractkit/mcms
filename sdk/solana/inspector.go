package solana

import (
	"context"
<<<<<<< HEAD
	"fmt"
=======
>>>>>>> be76399a

	"github.com/ethereum/go-ethereum/common"
	"github.com/gagliardetto/solana-go"
	"github.com/gagliardetto/solana-go/rpc"
<<<<<<< HEAD
	"github.com/smartcontractkit/chainlink-ccip/chains/solana/contracts/tests/config"
	bindings "github.com/smartcontractkit/chainlink-ccip/chains/solana/gobindings/mcm"
	solanaCommon "github.com/smartcontractkit/chainlink-ccip/chains/solana/utils/common"
	"github.com/smartcontractkit/chainlink-ccip/chains/solana/utils/mcms"
=======
	"github.com/smartcontractkit/chainlink-ccip/chains/solana/gobindings/mcm"
	solanaCommon "github.com/smartcontractkit/chainlink-ccip/chains/solana/utils/common"
>>>>>>> be76399a

	"github.com/smartcontractkit/mcms/sdk"
	"github.com/smartcontractkit/mcms/types"
)

var _ sdk.Inspector = (*Inspector)(nil)

// Inspector is an Inspector implementation for Solana chains, giving access to the state of the MCMS contract
type Inspector struct {
	client *rpc.Client
<<<<<<< HEAD
}

// NewInspector creates a new Inspector for Solana chains
func NewInspector(client *rpc.Client) *Inspector {
	return &Inspector{client: client}
}

func (e *Inspector) GetConfig(mcmAddress string) (*types.Config, error) {
	ctx, cancel := context.WithCancel(context.Background()) // FIXME: add context as a method parameter?
	defer cancel()

	var err error
	config.McmProgram, err = solana.PublicKeyFromBase58(mcmAddress) // FIXME: needed for mcm.McmConfigAddress
	if err != nil {
		return nil, fmt.Errorf("unable to parse mcm address: %w", err)
	}
	configPDA := mcms.McmConfigAddress(mcmName)

	var chainConfig bindings.MultisigConfig
	err = solanaCommon.GetAccountDataBorshInto(ctx, e.client, configPDA, rpc.CommitmentConfirmed, &chainConfig)
	if err != nil {
		return nil, fmt.Errorf("unable to get config: %w", err)
	}

	mcmConfig, err := NewConfigTransformer().ToConfig(&chainConfig)
	if err != nil {
		return nil, fmt.Errorf("unable to convert chain config: %w", err)
	}

	return mcmConfig, nil
}

func (e *Inspector) GetOpCount(mcmAddress string) (uint64, error) {
	return 0, nil
}

func (e *Inspector) GetRoot(mcmAddress string) (common.Hash, uint32, error) {
	return common.Hash{}, 0, nil
}

func (e *Inspector) GetRootMetadata(mcmAddress string) (types.ChainMetadata, error) {
	return types.ChainMetadata{}, nil
=======
}

// NewInspector creates a new Inspector for Solana chains
func NewInspector(client *rpc.Client) *Inspector {
	return &Inspector{client: client}
}

func (e *Inspector) GetConfig(ctx context.Context, mcmAddress string) (*types.Config, error) {
	panic("implement me")
}

func (e *Inspector) GetOpCount(ctx context.Context, mcmAddress string) (uint64, error) {
	programID, seed, err := ParseContractAddress(mcmAddress)
	if err != nil {
		return 0, err
	}
	pda, err := FindExpiringRootAndOpCountPDA(programID, seed)
	if err != nil {
		return 0, err
	}

	data, err := e.getExpiringRootAndOpCountData(ctx, pda)
	if err != nil {
		return 0, err
	}

	return data.OpCount, nil
}

func (e *Inspector) GetRoot(ctx context.Context, mcmAddress string) (common.Hash, uint32, error) {
	programID, seed, err := ParseContractAddress(mcmAddress)
	if err != nil {
		return common.Hash{}, 0, err
	}
	pda, err := FindExpiringRootAndOpCountPDA(programID, seed)
	if err != nil {
		return common.Hash{}, 0, err
	}

	data, err := e.getExpiringRootAndOpCountData(ctx, pda)
	if err != nil {
		return common.Hash{}, 0, err
	}

	return data.Root, data.ValidUntil, nil
}

func (e *Inspector) GetRootMetadata(ctx context.Context, mcmAddress string) (types.ChainMetadata, error) {
	programID, seed, err := ParseContractAddress(mcmAddress)
	if err != nil {
		return types.ChainMetadata{}, err
	}
	pda, err := FindRootMetadataPDA(programID, seed)
	if err != nil {
		return types.ChainMetadata{}, err
	}
	var newRootMetadata mcm.RootMetadata
	err = solanaCommon.GetAccountDataBorshInto(ctx, e.client, pda, rpc.CommitmentConfirmed, &newRootMetadata)
	if err != nil {
		return types.ChainMetadata{}, err
	}

	return types.ChainMetadata{
		StartingOpCount: newRootMetadata.PreOpCount,
		MCMAddress:      mcmAddress,
	}, nil
}

func (e *Inspector) getExpiringRootAndOpCountData(ctx context.Context, expiringRootAndOpCountPDA solana.PublicKey) (mcm.ExpiringRootAndOpCount, error) {
	var newRootAndOpCount mcm.ExpiringRootAndOpCount
	err := solanaCommon.GetAccountDataBorshInto(ctx, e.client, expiringRootAndOpCountPDA, rpc.CommitmentConfirmed, &newRootAndOpCount)
	if err != nil {
		return mcm.ExpiringRootAndOpCount{}, err
	}

	return newRootAndOpCount, nil
>>>>>>> be76399a
}<|MERGE_RESOLUTION|>--- conflicted
+++ resolved
@@ -2,23 +2,12 @@
 
 import (
 	"context"
-<<<<<<< HEAD
-	"fmt"
-=======
->>>>>>> be76399a
 
 	"github.com/ethereum/go-ethereum/common"
 	"github.com/gagliardetto/solana-go"
 	"github.com/gagliardetto/solana-go/rpc"
-<<<<<<< HEAD
-	"github.com/smartcontractkit/chainlink-ccip/chains/solana/contracts/tests/config"
-	bindings "github.com/smartcontractkit/chainlink-ccip/chains/solana/gobindings/mcm"
-	solanaCommon "github.com/smartcontractkit/chainlink-ccip/chains/solana/utils/common"
-	"github.com/smartcontractkit/chainlink-ccip/chains/solana/utils/mcms"
-=======
 	"github.com/smartcontractkit/chainlink-ccip/chains/solana/gobindings/mcm"
 	solanaCommon "github.com/smartcontractkit/chainlink-ccip/chains/solana/utils/common"
->>>>>>> be76399a
 
 	"github.com/smartcontractkit/mcms/sdk"
 	"github.com/smartcontractkit/mcms/types"
@@ -29,50 +18,6 @@
 // Inspector is an Inspector implementation for Solana chains, giving access to the state of the MCMS contract
 type Inspector struct {
 	client *rpc.Client
-<<<<<<< HEAD
-}
-
-// NewInspector creates a new Inspector for Solana chains
-func NewInspector(client *rpc.Client) *Inspector {
-	return &Inspector{client: client}
-}
-
-func (e *Inspector) GetConfig(mcmAddress string) (*types.Config, error) {
-	ctx, cancel := context.WithCancel(context.Background()) // FIXME: add context as a method parameter?
-	defer cancel()
-
-	var err error
-	config.McmProgram, err = solana.PublicKeyFromBase58(mcmAddress) // FIXME: needed for mcm.McmConfigAddress
-	if err != nil {
-		return nil, fmt.Errorf("unable to parse mcm address: %w", err)
-	}
-	configPDA := mcms.McmConfigAddress(mcmName)
-
-	var chainConfig bindings.MultisigConfig
-	err = solanaCommon.GetAccountDataBorshInto(ctx, e.client, configPDA, rpc.CommitmentConfirmed, &chainConfig)
-	if err != nil {
-		return nil, fmt.Errorf("unable to get config: %w", err)
-	}
-
-	mcmConfig, err := NewConfigTransformer().ToConfig(&chainConfig)
-	if err != nil {
-		return nil, fmt.Errorf("unable to convert chain config: %w", err)
-	}
-
-	return mcmConfig, nil
-}
-
-func (e *Inspector) GetOpCount(mcmAddress string) (uint64, error) {
-	return 0, nil
-}
-
-func (e *Inspector) GetRoot(mcmAddress string) (common.Hash, uint32, error) {
-	return common.Hash{}, 0, nil
-}
-
-func (e *Inspector) GetRootMetadata(mcmAddress string) (types.ChainMetadata, error) {
-	return types.ChainMetadata{}, nil
-=======
 }
 
 // NewInspector creates a new Inspector for Solana chains
@@ -149,5 +94,4 @@
 	}
 
 	return newRootAndOpCount, nil
->>>>>>> be76399a
 }