package evm

import (
	"encoding/json"
	"math/big"

	"github.com/ethereum/go-ethereum/common"
	"github.com/ethereum/go-ethereum/crypto"

	abiUtils "github.com/smartcontractkit/mcms/internal/utils/abi"
	"github.com/smartcontractkit/mcms/sdk"
	"github.com/smartcontractkit/mcms/sdk/evm/bindings"
	"github.com/smartcontractkit/mcms/types"
)

var (
	// mcmDomainSeparatorOp is used for domain separation of the different op values stored in the
	// Merkle tree. This is defined in the ManyChainMultiSig contract.
	//
	// https://github.com/smartcontractkit/ccip-owner-contracts/blob/main/src/ManyChainMultiSig.sol#L11
	mcmDomainSeparatorOp = crypto.Keccak256Hash([]byte("MANY_CHAIN_MULTI_SIG_DOMAIN_SEPARATOR_OP"))

	// mcmDomainSeparatorMetadata is used for domain separation of the different metadata values
	// stored in the Merkle tree. This is defined in the ManyChainMultiSig contract.
	//
	// https://github.com/smartcontractkit/ccip-owner-contracts/blob/main/src/ManyChainMultiSig.sol#L17
	mcmDomainSeparatorMetadata = crypto.Keccak256Hash([]byte("MANY_CHAIN_MULTI_SIG_DOMAIN_SEPARATOR_METADATA"))
)

var _ sdk.Encoder = (*Encoder)(nil)

// Encoder is a struct that encodes ChainOperations and ChainMetadata into the format expected
// by the EVM ManyChainMultiSig contract.
<<<<<<< HEAD
type Encoder struct {
=======
type EVMEncoder struct {
	ChainSelector        types.ChainSelector
>>>>>>> 3c8989d3
	TxCount              uint64
	OverridePreviousRoot bool
	IsSim                bool
}

<<<<<<< HEAD
// NewEncoder returns a new Encoder.
func NewEncoder(txCount uint64, chainID uint64, overridePreviousRoot bool) *Encoder {
	return &Encoder{
=======
// NewEVMEncoder returns a new EVMEncoder.
func NewEVMEncoder(
	csel types.ChainSelector, txCount uint64, overridePreviousRoot bool, isSim bool,
) *EVMEncoder {
	return &EVMEncoder{
		ChainSelector:        csel,
>>>>>>> 3c8989d3
		TxCount:              txCount,
		OverridePreviousRoot: overridePreviousRoot,
		IsSim:                isSim,
	}
}

// HashOperation converts the MCMS Operation into the format expected by the EVM
// ManyChainMultiSig contract, and hashes it.
func (e *Encoder) HashOperation(
	opCount uint32,
	metadata types.ChainMetadata,
	op types.Operation,
) (common.Hash, error) {
	bindOp, err := e.ToGethOperation(opCount, metadata, op)
	if err != nil {
		return common.Hash{}, err
	}

	abi := `[{"type":"bytes32"},{"type":"tuple","components":[{"name":"chainId","type":"uint256"},{"name":"multiSig","type":"address"},{"name":"nonce","type":"uint40"},{"name":"to","type":"address"},{"name":"value","type":"uint256"},{"name":"data","type":"bytes"}]}]`
	encoded, err := abiUtils.ABIEncode(abi, mcmDomainSeparatorOp, bindOp)
	if err != nil {
		return common.Hash{}, err
	}

	return crypto.Keccak256Hash(encoded), nil
}

// HashMetadata converts the MCMS ChainMetadata into the format expected by the EVM
// ManyChainMultiSig contract, and hashes it.
<<<<<<< HEAD
func (e *Encoder) HashMetadata(metadata types.ChainMetadata) (common.Hash, error) {
=======
func (e *EVMEncoder) HashMetadata(metadata types.ChainMetadata) (common.Hash, error) {
	bindMeta, err := e.ToGethRootMetadata(metadata)
	if err != nil {
		return common.Hash{}, err
	}

>>>>>>> 3c8989d3
	abi := `[{"type":"bytes32"},{"type":"tuple","components":[{"name":"chainId","type":"uint256"},{"name":"multiSig","type":"address"},{"name":"preOpCount","type":"uint40"},{"name":"postOpCount","type":"uint40"},{"name":"overridePreviousRoot","type":"bool"}]}]`
	encoded, err := abiUtils.ABIEncode(abi, mcmDomainSeparatorMetadata, bindMeta)
	if err != nil {
		return common.Hash{}, err
	}

	return crypto.Keccak256Hash(encoded), nil
}

// ToGethOperation converts the MCMS ChainOperation into the format expected by the EVM
// ManyChainMultiSig contract.
func (e *Encoder) ToGethOperation(
	opCount uint32,
	metadata types.ChainMetadata,
	op types.Operation,
) (bindings.ManyChainMultiSigOp, error) {
	evmChainID, err := getEVMChainID(e.ChainSelector, e.IsSim)
	if err != nil {
		return bindings.ManyChainMultiSigOp{}, err
	}

	// Unmarshal the AdditionalFields from the operation
	var additionalFields AdditionalFields
	if err := json.Unmarshal(op.Transaction.AdditionalFields, &additionalFields); err != nil {
		return bindings.ManyChainMultiSigOp{}, err
	}

	return bindings.ManyChainMultiSigOp{
		ChainId:  new(big.Int).SetUint64(evmChainID),
		MultiSig: common.HexToAddress(metadata.MCMAddress),
		Nonce:    new(big.Int).SetUint64(metadata.StartingOpCount + uint64(opCount)),
		To:       common.HexToAddress(op.Transaction.To),
		Data:     op.Transaction.Data,
		Value:    additionalFields.Value,
	}, nil
}

// ToGethRootMetadata converts the MCMS ChainMetadata into the format expected by the EVM
// ManyChainMultiSig contract.
<<<<<<< HEAD
func (e *Encoder) ToGethRootMetadata(metadata types.ChainMetadata) bindings.ManyChainMultiSigRootMetadata {
=======
func (e *EVMEncoder) ToGethRootMetadata(metadata types.ChainMetadata) (bindings.ManyChainMultiSigRootMetadata, error) {
	evmChainID, err := getEVMChainID(e.ChainSelector, e.IsSim)
	if err != nil {
		return bindings.ManyChainMultiSigRootMetadata{}, err
	}

>>>>>>> 3c8989d3
	return bindings.ManyChainMultiSigRootMetadata{
		ChainId:              new(big.Int).SetUint64(evmChainID),
		MultiSig:             common.HexToAddress(metadata.MCMAddress),
		PreOpCount:           new(big.Int).SetUint64(metadata.StartingOpCount),
		PostOpCount:          new(big.Int).SetUint64(metadata.StartingOpCount + e.TxCount),
		OverridePreviousRoot: e.OverridePreviousRoot,
	}, nil
}<|MERGE_RESOLUTION|>--- conflicted
+++ resolved
@@ -31,29 +31,19 @@
 
 // Encoder is a struct that encodes ChainOperations and ChainMetadata into the format expected
 // by the EVM ManyChainMultiSig contract.
-<<<<<<< HEAD
 type Encoder struct {
-=======
-type EVMEncoder struct {
 	ChainSelector        types.ChainSelector
->>>>>>> 3c8989d3
 	TxCount              uint64
 	OverridePreviousRoot bool
 	IsSim                bool
 }
 
-<<<<<<< HEAD
-// NewEncoder returns a new Encoder.
-func NewEncoder(txCount uint64, chainID uint64, overridePreviousRoot bool) *Encoder {
+// NewEncoder returns a new EVMEncoder.
+func NewEncoder(
+	csel types.ChainSelector, txCount uint64, overridePreviousRoot bool, isSim bool,
+) *Encoder {
 	return &Encoder{
-=======
-// NewEVMEncoder returns a new EVMEncoder.
-func NewEVMEncoder(
-	csel types.ChainSelector, txCount uint64, overridePreviousRoot bool, isSim bool,
-) *EVMEncoder {
-	return &EVMEncoder{
 		ChainSelector:        csel,
->>>>>>> 3c8989d3
 		TxCount:              txCount,
 		OverridePreviousRoot: overridePreviousRoot,
 		IsSim:                isSim,
@@ -83,16 +73,12 @@
 
 // HashMetadata converts the MCMS ChainMetadata into the format expected by the EVM
 // ManyChainMultiSig contract, and hashes it.
-<<<<<<< HEAD
 func (e *Encoder) HashMetadata(metadata types.ChainMetadata) (common.Hash, error) {
-=======
-func (e *EVMEncoder) HashMetadata(metadata types.ChainMetadata) (common.Hash, error) {
 	bindMeta, err := e.ToGethRootMetadata(metadata)
 	if err != nil {
 		return common.Hash{}, err
 	}
 
->>>>>>> 3c8989d3
 	abi := `[{"type":"bytes32"},{"type":"tuple","components":[{"name":"chainId","type":"uint256"},{"name":"multiSig","type":"address"},{"name":"preOpCount","type":"uint40"},{"name":"postOpCount","type":"uint40"},{"name":"overridePreviousRoot","type":"bool"}]}]`
 	encoded, err := abiUtils.ABIEncode(abi, mcmDomainSeparatorMetadata, bindMeta)
 	if err != nil {
@@ -132,16 +118,12 @@
 
 // ToGethRootMetadata converts the MCMS ChainMetadata into the format expected by the EVM
 // ManyChainMultiSig contract.
-<<<<<<< HEAD
-func (e *Encoder) ToGethRootMetadata(metadata types.ChainMetadata) bindings.ManyChainMultiSigRootMetadata {
-=======
-func (e *EVMEncoder) ToGethRootMetadata(metadata types.ChainMetadata) (bindings.ManyChainMultiSigRootMetadata, error) {
+func (e *Encoder) ToGethRootMetadata(metadata types.ChainMetadata) (bindings.ManyChainMultiSigRootMetadata, error) {
 	evmChainID, err := getEVMChainID(e.ChainSelector, e.IsSim)
 	if err != nil {
 		return bindings.ManyChainMultiSigRootMetadata{}, err
 	}
 
->>>>>>> 3c8989d3
 	return bindings.ManyChainMultiSigRootMetadata{
 		ChainId:              new(big.Int).SetUint64(evmChainID),
 		MultiSig:             common.HexToAddress(metadata.MCMAddress),
