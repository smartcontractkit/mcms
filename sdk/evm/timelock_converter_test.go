package evm

import (
	"math/big"
	"testing"

	"github.com/ethereum/go-ethereum/common"
	cselectors "github.com/smartcontractkit/chain-selectors"
	"github.com/stretchr/testify/assert"
	"github.com/stretchr/testify/require"

	sdkerrors "github.com/smartcontractkit/mcms/sdk/errors"
	"github.com/smartcontractkit/mcms/types"
)

func TestTimelockConverter_ConvertBatchToChainOperation(t *testing.T) {
	t.Parallel()

	timelockAddress := "0x1234567890123456789012345678901234567890"
	zeroHash := common.Hash{}

	testCases := []struct {
		name           string
		op             types.BatchOperation
		delay          string
		operation      types.TimelockAction
		predecessor    common.Hash
		expectedError  error
		expectedOpType string
	}{
		{
			name: "Schedule operation",
			op: types.BatchOperation{
				Transactions: []types.Transaction{
					NewOperation(
						common.HexToAddress("0xdeadbeefdeadbeefdeadbeefdeadbeefdeadbeef"),
						[]byte("data"),
						big.NewInt(1000),
						"RBACTimelock",
						[]string{"tag1", "tag2"},
					),
				},
				ChainSelector: types.ChainSelector(cselectors.ETHEREUM_TESTNET_SEPOLIA.Selector),
			},
			delay:          "1h",
			operation:      types.TimelockActionSchedule,
			predecessor:    zeroHash,
			expectedError:  nil,
			expectedOpType: "RBACTimelock",
		},
		{
			name: "Cancel operation",
			op: types.BatchOperation{
				Transactions: []types.Transaction{
					NewOperation(
						common.HexToAddress("0xdeadbeefdeadbeefdeadbeefdeadbeefdeadbeef"),
						[]byte("data"),
						big.NewInt(1000),
						"RBACTimelock",
						[]string{"tag1", "tag2"},
					),
				},
				ChainSelector: types.ChainSelector(cselectors.ETHEREUM_TESTNET_SEPOLIA.Selector),
			},
			delay:          "1h",
			operation:      types.TimelockActionCancel,
			predecessor:    zeroHash,
			expectedError:  nil,
			expectedOpType: "RBACTimelock",
		},
		{
			name: "Invalid operation",
			op: types.BatchOperation{
				Transactions: []types.Transaction{
					NewOperation(
						common.HexToAddress("0xdeadbeefdeadbeefdeadbeefdeadbeefdeadbeef"),
						[]byte("data"),
						big.NewInt(1000),
						"RBACTimelock",
						[]string{"tag1", "tag2"},
					),
				},
				ChainSelector: types.ChainSelector(cselectors.ETHEREUM_TESTNET_SEPOLIA.Selector),
			},
			delay:          "1h",
			operation:      types.TimelockAction("invalid"),
			predecessor:    zeroHash,
			expectedError:  sdkerrors.NewInvalidTimelockOperationError("invalid"),
			expectedOpType: "",
		},
	}

	for _, tc := range testCases {
		t.Run(tc.name, func(t *testing.T) {
			t.Parallel()

			converter := &TimelockConverter{}
<<<<<<< HEAD
			chainOperation, operationId, err := converter.ConvertBatchToChainOperation(tc.op, timelockAddress, tc.minDelay, tc.operation, tc.predecessor)
=======
			chainOperation, operationId, err := converter.ConvertBatchToChainOperation(
				tc.op, timelockAddress, types.MustParseDuration(tc.delay), tc.operation, tc.predecessor,
			)
>>>>>>> 683b0b4b

			if tc.expectedError != nil {
				require.Error(t, err)
				assert.IsType(t, tc.expectedError, err)
			} else {
				require.NoError(t, err)
				assert.NotEqual(t, common.Hash{}, operationId)
				assert.Equal(t, tc.expectedOpType, chainOperation.Transaction.ContractType)
				assert.Equal(t, timelockAddress, chainOperation.Transaction.To)
				assert.Equal(t, tc.op.ChainSelector, chainOperation.ChainSelector)
			}
		})
	}
}<|MERGE_RESOLUTION|>--- conflicted
+++ resolved
@@ -95,13 +95,9 @@
 			t.Parallel()
 
 			converter := &TimelockConverter{}
-<<<<<<< HEAD
-			chainOperation, operationId, err := converter.ConvertBatchToChainOperation(tc.op, timelockAddress, tc.minDelay, tc.operation, tc.predecessor)
-=======
 			chainOperation, operationId, err := converter.ConvertBatchToChainOperation(
 				tc.op, timelockAddress, types.MustParseDuration(tc.delay), tc.operation, tc.predecessor,
 			)
->>>>>>> 683b0b4b
 
 			if tc.expectedError != nil {
 				require.Error(t, err)
