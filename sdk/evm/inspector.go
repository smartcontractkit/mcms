package evm

import (
	"github.com/ethereum/go-ethereum/accounts/abi/bind"
	"github.com/ethereum/go-ethereum/common"

	"github.com/smartcontractkit/mcms/sdk"
	"github.com/smartcontractkit/mcms/sdk/evm/bindings"
	"github.com/smartcontractkit/mcms/types"
)

var _ sdk.Inspector = (*Inspector)(nil)

// Inspector is an Inspector implementation for EVM chains, giving access to the state of the MCMS contract
type Inspector struct {
	ConfigTransformer
	client ContractDeployBackend
}

<<<<<<< HEAD
// NewInspector creates a new Inspector for EVM chains
=======
>>>>>>> 683b0b4b
func NewInspector(client ContractDeployBackend) *Inspector {
	return &Inspector{
		ConfigTransformer: ConfigTransformer{},
		client:            client,
	}
}

func (e *Inspector) GetConfig(mcmAddress string) (*types.Config, error) {
	mcmsObj, err := bindings.NewManyChainMultiSig(common.HexToAddress(mcmAddress), e.client)
	if err != nil {
		return nil, err
	}

	onchainConfig, err := mcmsObj.GetConfig(&bind.CallOpts{})
	if err != nil {
		return nil, err
	}

	return e.ToConfig(onchainConfig)
}

func (e *Inspector) GetOpCount(mcmAddress string) (uint64, error) {
	mcmsObj, err := bindings.NewManyChainMultiSig(common.HexToAddress(mcmAddress), e.client)
	if err != nil {
		return 0, err
	}

	opCount, err := mcmsObj.GetOpCount(&bind.CallOpts{})
	if err != nil {
		return 0, err
	}

	return opCount.Uint64(), nil
}

func (e *Inspector) GetRoot(mcmAddress string) (common.Hash, uint32, error) {
	mcmsObj, err := bindings.NewManyChainMultiSig(common.HexToAddress(mcmAddress), e.client)
	if err != nil {
		return common.Hash{}, 0, err
	}

	root, err := mcmsObj.GetRoot(&bind.CallOpts{})
	if err != nil {
		return common.Hash{}, 0, err
	}

	return root.Root, root.ValidUntil, nil
}

func (e *Inspector) GetRootMetadata(mcmAddress string) (types.ChainMetadata, error) {
	mcmsObj, err := bindings.NewManyChainMultiSig(common.HexToAddress(mcmAddress), e.client)
	if err != nil {
		return types.ChainMetadata{}, err
	}

	metadata, err := mcmsObj.GetRootMetadata(&bind.CallOpts{})
	if err != nil {
		return types.ChainMetadata{}, err
	}

	return types.ChainMetadata{
		StartingOpCount: metadata.PreOpCount.Uint64(),
		MCMAddress:      mcmAddress,
	}, nil
}<|MERGE_RESOLUTION|>--- conflicted
+++ resolved
@@ -16,11 +16,7 @@
 	ConfigTransformer
 	client ContractDeployBackend
 }
-
-<<<<<<< HEAD
 // NewInspector creates a new Inspector for EVM chains
-=======
->>>>>>> 683b0b4b
 func NewInspector(client ContractDeployBackend) *Inspector {
 	return &Inspector{
 		ConfigTransformer: ConfigTransformer{},
