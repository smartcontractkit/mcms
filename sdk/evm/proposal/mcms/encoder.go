package evm

import (
	"encoding/json"
	"github.com/smartcontractkit/mcms/sdk"
	"math/big"

	"github.com/ethereum/go-ethereum/common"
	"github.com/ethereum/go-ethereum/crypto"

<<<<<<< HEAD
=======
	"github.com/smartcontractkit/mcms/sdk"
>>>>>>> f2ef4a2b
	"github.com/smartcontractkit/mcms/sdk/evm"
	"github.com/smartcontractkit/mcms/sdk/evm/bindings"
	"github.com/smartcontractkit/mcms/types"
)

var (
	// mcmDomainSeparatorOp is used for domain separation of the different op values stored in the
	// Merkle tree. This is defined in the ManyChainMultiSig contract.
	//
	// https://github.com/smartcontractkit/ccip-owner-contracts/blob/main/src/ManyChainMultiSig.sol#L11
	mcmDomainSeparatorOp = crypto.Keccak256Hash([]byte("MANY_CHAIN_MULTI_SIG_DOMAIN_SEPARATOR_OP"))

	// mcmDomainSeparatorMetadata is used for domain separation of the different metadata values
	// stored in the Merkle tree. This is defined in the ManyChainMultiSig contract.
	//
	// https://github.com/smartcontractkit/ccip-owner-contracts/blob/main/src/ManyChainMultiSig.sol#L17
	mcmDomainSeparatorMetadata = crypto.Keccak256Hash([]byte("MANY_CHAIN_MULTI_SIG_DOMAIN_SEPARATOR_METADATA"))
)

var _ sdk.Encoder = &EVMEncoder{}

// EVMEncoder is a struct that encodes ChainOperations and ChainMetadata into the format expected
// by the EVM ManyChainMultiSig contract.Q
type EVMEncoder struct {
	TxCount              uint64
	ChainID              uint64
	OverridePreviousRoot bool
}

// NewEVMEncoder returns a new EVMEncoder.
func NewEVMEncoder(txCount uint64, chainID uint64, overridePreviousRoot bool) *EVMEncoder {
	return &EVMEncoder{
		TxCount:              txCount,
		ChainID:              chainID,
		OverridePreviousRoot: overridePreviousRoot,
	}
}

// HashOperation converts the MCMS ChainOperation into the format expected by the EVM
// ManyChainMultiSig contract, and hashes it.
func (e *EVMEncoder) HashOperation(
	opCount uint32,
	metadata types.ChainMetadata,
	op types.ChainOperation,
) (common.Hash, error) {
	bindOp, err := e.ToGethOperation(opCount, metadata, op)
	if err != nil {
		return common.Hash{}, err
	}

	abi := `[{"type":"bytes32"},{"type":"tuple","components":[{"name":"chainId","type":"uint256"},{"name":"multiSig","type":"address"},{"name":"nonce","type":"uint40"},{"name":"to","type":"address"},{"name":"value","type":"uint256"},{"name":"data","type":"bytes"}]}]`
	encoded, err := evm.ABIEncode(abi, mcmDomainSeparatorOp, bindOp)
	if err != nil {
		return common.Hash{}, err
	}

	return crypto.Keccak256Hash(encoded), nil
}

// HashMetadata converts the MCMS ChainMetadata into the format expected by the EVM
// ManyChainMultiSig contract, and hashes it.
func (e *EVMEncoder) HashMetadata(metadata types.ChainMetadata) (common.Hash, error) {
	abi := `[{"type":"bytes32"},{"type":"tuple","components":[{"name":"chainId","type":"uint256"},{"name":"multiSig","type":"address"},{"name":"preOpCount","type":"uint40"},{"name":"postOpCount","type":"uint40"},{"name":"overridePreviousRoot","type":"bool"}]}]`
	encoded, err := evm.ABIEncode(abi, mcmDomainSeparatorMetadata, e.ToGethRootMetadata(metadata))
	if err != nil {
		return common.Hash{}, err
	}

	return crypto.Keccak256Hash(encoded), nil
}

// ToGethOperation converts the MCMS ChainOperation into the format expected by the EVM
// ManyChainMultiSig contract.
func (e *EVMEncoder) ToGethOperation(
	opCount uint32,
	metadata types.ChainMetadata,
	op types.ChainOperation,
) (bindings.ManyChainMultiSigOp, error) {
	// Unmarshal the AdditionalFields from the operation
	var additionalFields EVMAdditionalFields
	if err := json.Unmarshal(op.AdditionalFields, &additionalFields); err != nil {
		return bindings.ManyChainMultiSigOp{}, err
	}

	return bindings.ManyChainMultiSigOp{
		ChainId:  new(big.Int).SetUint64(e.ChainID),
		MultiSig: common.HexToAddress(metadata.MCMAddress),
		Nonce:    new(big.Int).SetUint64(metadata.StartingOpCount + uint64(opCount)),
		To:       common.HexToAddress(op.To),
		Data:     op.Data,
		Value:    additionalFields.Value,
	}, nil
}

// ToGethRootMetadata converts the MCMS ChainMetadata into the format expected by the EVM
// ManyChainMultiSig contract.
func (e *EVMEncoder) ToGethRootMetadata(metadata types.ChainMetadata) bindings.ManyChainMultiSigRootMetadata {
	return bindings.ManyChainMultiSigRootMetadata{
		ChainId:              new(big.Int).SetUint64(e.ChainID),
		MultiSig:             common.HexToAddress(metadata.MCMAddress),
		PreOpCount:           new(big.Int).SetUint64(metadata.StartingOpCount),
		PostOpCount:          new(big.Int).SetUint64(metadata.StartingOpCount + e.TxCount),
		OverridePreviousRoot: e.OverridePreviousRoot,
	}
}

// func buildRootMetadatas(
// 	chainMetadata map[ChainIdentifier]ChainMetadata,
// 	txCounts map[ChainIdentifier]uint64,
// 	overridePreviousRoot bool,
// 	isSim bool,
// ) (map[ChainIdentifier]bindings.ManyChainMultiSigRootMetadata, error) {
// 	rootMetadatas := make(map[ChainIdentifier]bindings.ManyChainMultiSigRootMetadata)

// 	for chainID, metadata := range chainMetadata {
// 		chain, exists := chain_selectors.ChainBySelector(uint64(chainID))
// 		if !exists {
// 			return nil, &errors.InvalidChainIDError{
// 				ReceivedChainID: uint64(chainID),
// 			}
// 		}

// 		currentTxCount, ok := txCounts[chainID]
// 		if !ok {
// 			return nil, &errors.MissingChainDetailsError{
// 				ChainIdentifier: uint64(chainID),
// 				Parameter:       "transaction count",
// 			}
// 		}

// 		// Simulated chains always have block.chainid = 1337
// 		// So for setRoot to execute (not throw WrongChainId) we must
// 		// override the evmChainID to be 1337.
// 		if isSim {
// 			chain.EvmChainID = 1337
// 		}

// 		preOpCount := new(big.Int).SetUint64(metadata.StartingOpCount)
// 		postOpCount := new(big.Int).SetUint64(metadata.StartingOpCount + currentTxCount)

// 		rootMetadatas[chainID] = bindings.ManyChainMultiSigRootMetadata{
// 			ChainId:              new(big.Int).SetUint64(chain.EvmChainID),
// 			MultiSig:             metadata.MCMAddress,
// 			PreOpCount:           preOpCount,
// 			PostOpCount:          postOpCount,
// 			OverridePreviousRoot: overridePreviousRoot,
// 		}
// 	}

// 	return rootMetadatas, nil
// }

// func buildOperations(
// 	transactions []ChainOperation,
// 	rootMetadatas map[ChainIdentifier]bindings.ManyChainMultiSigRootMetadata,
// 	txCounts map[ChainIdentifier]uint64,
// ) (map[ChainIdentifier][]bindings.ManyChainMultiSigOp, []bindings.ManyChainMultiSigOp) {
// 	ops := make(map[ChainIdentifier][]bindings.ManyChainMultiSigOp)
// 	chainAgnosticOps := make([]bindings.ManyChainMultiSigOp, 0)
// 	chainIdx := make(map[ChainIdentifier]uint32, len(rootMetadatas))

// 	for _, tx := range transactions {
// 		rootMetadata := rootMetadatas[tx.ChainIdentifier]
// 		if _, ok := ops[tx.ChainIdentifier]; !ok {
// 			ops[tx.ChainIdentifier] = make([]bindings.ManyChainMultiSigOp, txCounts[tx.ChainIdentifier])
// 			chainIdx[tx.ChainIdentifier] = 0
// 		}

// 		op := bindings.ManyChainMultiSigOp{
// 			ChainId:  rootMetadata.ChainId,
// 			MultiSig: rootMetadata.MultiSig,
// 			Nonce:    big.NewInt(rootMetadata.PreOpCount.Int64() + int64(chainIdx[tx.ChainIdentifier])),
// 			To:       tx.To,
// 			Data:     tx.Data,
// 			Value:    tx.Value,
// 		}

// 		chainAgnosticOps = append(chainAgnosticOps, op)
// 		ops[tx.ChainIdentifier][chainIdx[tx.ChainIdentifier]] = op
// 		chainIdx[tx.ChainIdentifier]++
// 	}

// 	return ops, chainAgnosticOps
// }

// func buildMerkleTree(
// 	chainIdentifiers []ChainIdentifier,
// 	rootMetadatas map[ChainIdentifier]bindings.ManyChainMultiSigRootMetadata,
// 	ops map[ChainIdentifier][]bindings.ManyChainMultiSigOp,
// ) (*merkle.Tree, error) {
// 	hashLeaves := make([]common.Hash, 0)

// 	for _, chainID := range chainIdentifiers {
// 		encodedRootMetadata, err := metadataEncoder(rootMetadatas[chainID])
// 		if err != nil {
// 			return nil, err
// 		}
// 		hashLeaves = append(hashLeaves, encodedRootMetadata)

// 		for _, op := range ops[chainID] {
// 			encodedOp, err := txEncoder(op)
// 			if err != nil {
// 				return nil, err
// 			}
// 			hashLeaves = append(hashLeaves, encodedOp)
// 		}
// 	}

// 	// sort the hashes and sort the pairs
// 	sort.Slice(hashLeaves, func(i, j int) bool {
// 		return hashLeaves[i].String() < hashLeaves[j].String()
// 	})

// 	return merkle.NewMerkleTree(hashLeaves), nil
// }<|MERGE_RESOLUTION|>--- conflicted
+++ resolved
@@ -8,10 +8,6 @@
 	"github.com/ethereum/go-ethereum/common"
 	"github.com/ethereum/go-ethereum/crypto"
 
-<<<<<<< HEAD
-=======
-	"github.com/smartcontractkit/mcms/sdk"
->>>>>>> f2ef4a2b
 	"github.com/smartcontractkit/mcms/sdk/evm"
 	"github.com/smartcontractkit/mcms/sdk/evm/bindings"
 	"github.com/smartcontractkit/mcms/types"
@@ -34,7 +30,7 @@
 var _ sdk.Encoder = &EVMEncoder{}
 
 // EVMEncoder is a struct that encodes ChainOperations and ChainMetadata into the format expected
-// by the EVM ManyChainMultiSig contract.Q
+// by the EVM ManyChainMultiSig contract.
 type EVMEncoder struct {
 	TxCount              uint64
 	ChainID              uint64
