package mcms

import (
	"encoding/json"
	"math/big"
	"testing"

	"github.com/ethereum/go-ethereum/accounts/abi/bind"
	"github.com/ethereum/go-ethereum/common"
	"github.com/ethereum/go-ethereum/crypto"
	"github.com/stretchr/testify/assert"
	"github.com/stretchr/testify/require"

	mcms_core "github.com/smartcontractkit/mcms/internal/core"
	"github.com/smartcontractkit/mcms/internal/testutils/evmsim"
	"github.com/smartcontractkit/mcms/sdk"
	"github.com/smartcontractkit/mcms/sdk/evm"
	"github.com/smartcontractkit/mcms/sdk/evm/bindings"
	"github.com/smartcontractkit/mcms/sdk/mocks"
	sdkmocks "github.com/smartcontractkit/mcms/sdk/mocks"
	"github.com/smartcontractkit/mcms/types"
)

type inspectorMocks struct {
	inspector1 *sdkmocks.Inspector
	inspector2 *sdkmocks.Inspector
}

func Test_NewSignable(t *testing.T) {
	t.Parallel()

	var (
		inspector = mocks.NewInspector(t) // We only need this to fulfill the interface argument requirements
	)

	tests := []struct {
		name           string
		giveProposal   *Proposal
		giveInspectors map[types.ChainSelector]sdk.Inspector
		wantErr        string
	}{
		{
			name: "failure: could not get encoders from proposal (invalid chain selector)",
			giveProposal: &Proposal{
				BaseProposal: BaseProposal{
					OverridePreviousRoot: false,
					ChainMetadata: map[types.ChainSelector]types.ChainMetadata{
						types.ChainSelector(1): {},
					},
				},
			},
			giveInspectors: map[types.ChainSelector]sdk.Inspector{
				types.ChainSelector(1): inspector,
			},
			wantErr: "unable to create encoder: invalid chain ID: 1",
		},
		{
			name: "failure: could not generate tree from proposal (invalid additional values)",
			giveProposal: &Proposal{
				BaseProposal: BaseProposal{
					ChainMetadata: map[types.ChainSelector]types.ChainMetadata{
						TestChain1: {StartingOpCount: 5},
					},
				},
				Transactions: []types.ChainOperation{
					{
						ChainSelector: TestChain1,
						Operation: types.Operation{
							AdditionalFields: json.RawMessage([]byte(``)),
						},
					},
				},
			},
			giveInspectors: map[types.ChainSelector]sdk.Inspector{
				types.ChainSelector(1): inspector,
			},
			wantErr: "merkle tree generation error: unexpected end of JSON input",
		},
	}

	for _, tt := range tests {
		t.Run(tt.name, func(t *testing.T) {
			t.Parallel()

			_, err := NewSignable(tt.giveProposal, tt.giveInspectors)

			require.EqualError(t, err, tt.wantErr)
		})
	}
}

func TestSignable_SingleChainSingleSignerSingleTX_Success(t *testing.T) {
	t.Parallel()

	sim := evmsim.NewSimulatedChain(t, 1)
	mcmC, _ := sim.DeployMCMContract(t, sim.Signers[0])
	sim.SetMCMSConfig(t, sim.Signers[0], mcmC)

	// Deploy a timelock contract for testing
	timelockC, _ := sim.DeployRBACTimelock(t, sim.Signers[0], mcmC.Address())

	// Construct example transaction
	role, err := timelockC.PROPOSERROLE(&bind.CallOpts{})
	require.NoError(t, err)
	timelockAbi, err := bindings.RBACTimelockMetaData.GetAbi()
	require.NoError(t, err)
	grantRoleData, err := timelockAbi.Pack("grantRole", role, mcmC.Address())
	require.NoError(t, err)

	// Construct a proposal
	proposal := Proposal{
		BaseProposal: BaseProposal{
			Version:              "1.0",
			Description:          "Grants RBACTimelock 'Proposer' Role to MCMS Contract",
			ValidUntil:           2004259681,
			Signatures:           []types.Signature{},
			OverridePreviousRoot: false,
			ChainMetadata: map[types.ChainSelector]types.ChainMetadata{
				TestChain1: {
					StartingOpCount: 0,
					MCMAddress:      mcmC.Address().Hex(),
				},
			},
		},
		Transactions: []types.ChainOperation{
			{
				ChainSelector: TestChain1,
				Operation: evm.NewEVMOperation(
					timelockC.Address(),
					grantRoleData,
					big.NewInt(0),
					"RBACTimelock",
					[]string{"RBACTimelock", "GrantRole"},
				),
			},
		},
	}
	proposal.UseSimulatedBackend(true)

	// Gen caller map for easy access
	inspectors := map[types.ChainSelector]sdk.Inspector{TestChain1: evm.NewEVMInspector(sim.Backend.Client())}

	// Construct executor
	signable, err := NewSignable(&proposal, inspectors)
	require.NoError(t, err)

	_, err = signable.SignAndAppend(NewPrivateKeySigner(sim.Signers[0].PrivateKey))
	require.NoError(t, err)

	// Validate the signatures
	quorumMet, err := signable.ValidateSignatures()
	require.NoError(t, err)
	require.True(t, quorumMet)
}

func TestSignable_SingleChainMultipleSignerSingleTX_Success(t *testing.T) {
	t.Parallel()

	sim := evmsim.NewSimulatedChain(t, 3)
	mcmC, _ := sim.DeployMCMContract(t, sim.Signers[0])
	sim.SetMCMSConfig(t, sim.Signers[0], mcmC)

	// Deploy a timelockC contract for testing
	timelockC, _ := sim.DeployRBACTimelock(t, sim.Signers[0], mcmC.Address())

	// Construct example transaction
	role, err := timelockC.PROPOSERROLE(&bind.CallOpts{})
	require.NoError(t, err)
	timelockAbi, err := bindings.RBACTimelockMetaData.GetAbi()
	require.NoError(t, err)
	grantRoleData, err := timelockAbi.Pack("grantRole", role, mcmC.Address())
	require.NoError(t, err)

	// Construct a proposal
	proposal := Proposal{
		BaseProposal: BaseProposal{
			Version:              "1.0",
			Description:          "Grants RBACTimelock 'Proposer' Role to MCMS Contract",
			ValidUntil:           2004259681,
			Signatures:           []types.Signature{},
			OverridePreviousRoot: false,
			ChainMetadata: map[types.ChainSelector]types.ChainMetadata{
				TestChain1: {
					StartingOpCount: 0,
					MCMAddress:      mcmC.Address().Hex(),
				},
			},
		},
		Transactions: []types.ChainOperation{
			{
				ChainSelector: TestChain1,
				Operation: evm.NewEVMOperation(
					timelockC.Address(),
					grantRoleData,
					big.NewInt(0),
					"Sample contract",
					[]string{"tag1", "tag2"},
				),
			},
		},
	}
	proposal.UseSimulatedBackend(true)

	// Gen caller map for easy access
	inspectors := map[types.ChainSelector]sdk.Inspector{TestChain1: evm.NewEVMInspector(sim.Backend.Client())}

	// Construct executor
	signable, err := NewSignable(&proposal, inspectors)
	require.NoError(t, err)
	require.NotNil(t, signable)

	// Sign the hash
	for _, s := range sim.Signers {
		_, err = signable.SignAndAppend(NewPrivateKeySigner(s.PrivateKey))
		require.NoError(t, err)
	}

	// Validate the signatures
	quorumMet, err := signable.ValidateSignatures()
	require.NoError(t, err)
	require.True(t, quorumMet)
}

func TestSignable_SingleChainSingleSignerMultipleTX_Success(t *testing.T) {
	t.Parallel()

	sim := evmsim.NewSimulatedChain(t, 1)
	mcmC, _ := sim.DeployMCMContract(t, sim.Signers[0])
	sim.SetMCMSConfig(t, sim.Signers[0], mcmC)

	// Deploy a timelockC contract for testing
	timelockC, _ := sim.DeployRBACTimelock(t, sim.Signers[0], mcmC.Address())

	// Construct example transactions
	proposerRole, err := timelockC.PROPOSERROLE(&bind.CallOpts{})
	require.NoError(t, err)
	bypasserRole, err := timelockC.BYPASSERROLE(&bind.CallOpts{})
	require.NoError(t, err)
	cancellerRole, err := timelockC.CANCELLERROLE(&bind.CallOpts{})
	require.NoError(t, err)
	executorRole, err := timelockC.EXECUTORROLE(&bind.CallOpts{})
	require.NoError(t, err)
	timelockAbi, err := bindings.RBACTimelockMetaData.GetAbi()
	require.NoError(t, err)

	operations := make([]types.ChainOperation, 4)
	for i, role := range []common.Hash{proposerRole, bypasserRole, cancellerRole, executorRole} {
		data, perr := timelockAbi.Pack("grantRole", role, mcmC.Address())
		require.NoError(t, perr)
		operations[i] = types.ChainOperation{
			ChainSelector: TestChain1,
			Operation: evm.NewEVMOperation(
				timelockC.Address(),
				data,
				big.NewInt(0),
				"Sample contract",
				[]string{"tag1", "tag2"},
			),
		}
	}

	// Construct a proposal
	proposal := Proposal{
		BaseProposal: BaseProposal{
			Version:              "1.0",
			Description:          "Grants RBACTimelock 'Proposer','Canceller','Executor', and 'Bypasser' Role to MCMS Contract",
			ValidUntil:           2004259681,
			Signatures:           []types.Signature{},
			OverridePreviousRoot: false,
			ChainMetadata: map[types.ChainSelector]types.ChainMetadata{
				TestChain1: {
					StartingOpCount: 0,
					MCMAddress:      mcmC.Address().Hex(),
				},
			},
		},
		Transactions: operations,
	}
	proposal.UseSimulatedBackend(true)

	// Gen caller map for easy access
	inspectors := map[types.ChainSelector]sdk.Inspector{TestChain1: evm.NewEVMInspector(sim.Backend.Client())}

	// Construct executor
	signable, err := NewSignable(&proposal, inspectors)
	require.NoError(t, err)
	require.NotNil(t, signable)

	_, err = signable.SignAndAppend(NewPrivateKeySigner(sim.Signers[0].PrivateKey))
	require.NoError(t, err)

	// Validate the signatures
	quorumMet, err := signable.ValidateSignatures()
	require.NoError(t, err)
	require.True(t, quorumMet)
}

func TestSignable_SingleChainMultipleSignerMultipleTX_Success(t *testing.T) {
	t.Parallel()

	sim := evmsim.NewSimulatedChain(t, 3)
	mcmC, _ := sim.DeployMCMContract(t, sim.Signers[0])
	sim.SetMCMSConfig(t, sim.Signers[0], mcmC)

	// Deploy a timelockC contract for testing
	timelockC, _ := sim.DeployRBACTimelock(t, sim.Signers[0], mcmC.Address())

	// Construct example transactions
	proposerRole, err := timelockC.PROPOSERROLE(&bind.CallOpts{})
	require.NoError(t, err)
	bypasserRole, err := timelockC.BYPASSERROLE(&bind.CallOpts{})
	require.NoError(t, err)
	cancellerRole, err := timelockC.CANCELLERROLE(&bind.CallOpts{})
	require.NoError(t, err)
	executorRole, err := timelockC.EXECUTORROLE(&bind.CallOpts{})
	require.NoError(t, err)
	timelockAbi, err := bindings.RBACTimelockMetaData.GetAbi()
	require.NoError(t, err)

	operations := make([]types.ChainOperation, 4)
	for i, role := range []common.Hash{proposerRole, bypasserRole, cancellerRole, executorRole} {
		data, perr := timelockAbi.Pack("grantRole", role, mcmC.Address())
		require.NoError(t, perr)
		operations[i] = types.ChainOperation{
			ChainSelector: TestChain1,
			Operation: evm.NewEVMOperation(
				timelockC.Address(),
				data,
				big.NewInt(0),
				"Sample contract",
				[]string{"tag1", "tag2"},
			),
		}
	}

	// Construct a proposal
	proposal := Proposal{
		BaseProposal: BaseProposal{
			Version:              "1.0",
			Description:          "Grants RBACTimelock 'Proposer','Canceller','Executor', and 'Bypasser' Role to MCMS Contract",
			ValidUntil:           2004259681,
			Signatures:           []types.Signature{},
			OverridePreviousRoot: false,
			ChainMetadata: map[types.ChainSelector]types.ChainMetadata{
				TestChain1: {
					StartingOpCount: 0,
					MCMAddress:      mcmC.Address().Hex(),
				},
			},
		},
		Transactions: operations,
	}
	proposal.UseSimulatedBackend(true)

	// Gen caller map for easy access
	inspectors := map[types.ChainSelector]sdk.Inspector{TestChain1: evm.NewEVMInspector(sim.Backend.Client())}

	// Construct executor
	signable, err := NewSignable(&proposal, inspectors)
	require.NoError(t, err)
	require.NotNil(t, signable)

	// Sign the hash
	for i := range 3 {
		_, err = signable.SignAndAppend(NewPrivateKeySigner(sim.Signers[i].PrivateKey))
		require.NoError(t, err)
	}

	// Validate the signatures
	quorumMet, err := signable.ValidateSignatures()
	require.NoError(t, err)
	require.True(t, quorumMet)
}

func TestSignable_SingleChainMultipleSignerMultipleTX_FailureMissingQuorum(t *testing.T) {
	t.Parallel()

	sim := evmsim.NewSimulatedChain(t, 3)
	mcmC, _ := sim.DeployMCMContract(t, sim.Signers[0])
	sim.SetMCMSConfig(t, sim.Signers[0], mcmC)

	// Deploy a timelockC contract for testing
	timelockC, _ := sim.DeployRBACTimelock(t, sim.Signers[0], mcmC.Address())

	// Construct example transactions
	proposerRole, err := timelockC.PROPOSERROLE(&bind.CallOpts{})
	require.NoError(t, err)
	bypasserRole, err := timelockC.BYPASSERROLE(&bind.CallOpts{})
	require.NoError(t, err)
	cancellerRole, err := timelockC.CANCELLERROLE(&bind.CallOpts{})
	require.NoError(t, err)
	executorRole, err := timelockC.EXECUTORROLE(&bind.CallOpts{})
	require.NoError(t, err)
	timelockAbi, err := bindings.RBACTimelockMetaData.GetAbi()
	require.NoError(t, err)

	operations := make([]types.ChainOperation, 4)
	for i, role := range []common.Hash{proposerRole, bypasserRole, cancellerRole, executorRole} {
		data, perr := timelockAbi.Pack("grantRole", role, mcmC.Address())
		require.NoError(t, perr)
		operations[i] = types.ChainOperation{
			ChainSelector: TestChain1,
			Operation: evm.NewEVMOperation(
				timelockC.Address(),
				data,
				big.NewInt(0),
				"Sample contract",
				[]string{"tag1", "tag2"},
			),
		}
	}

	// Construct a proposal
	proposal := Proposal{
		BaseProposal: BaseProposal{
			Version:              "1.0",
			Description:          "Grants RBACTimelock 'Proposer','Canceller','Executor', and 'Bypasser' Role to MCMS Contract",
			ValidUntil:           2004259681,
			Signatures:           []types.Signature{},
			OverridePreviousRoot: false,
			ChainMetadata: map[types.ChainSelector]types.ChainMetadata{
				TestChain1: {
					StartingOpCount: 0,
					MCMAddress:      mcmC.Address().Hex(),
				},
			},
		},
		Transactions: operations,
	}
	proposal.UseSimulatedBackend(true)

	// Gen caller map for easy access
	inspectors := map[types.ChainSelector]sdk.Inspector{TestChain1: evm.NewEVMInspector(sim.Backend.Client())}

	// Construct executor
	signable, err := NewSignable(&proposal, inspectors)
	require.NoError(t, err)
	require.NotNil(t, signable)

	// Sign the hash
	for _, s := range sim.Signers[:2] { // Only sign with 2 out of 3 signers
		_, err = signable.SignAndAppend(NewPrivateKeySigner(s.PrivateKey))
		require.NoError(t, err)
	}

	// Validate the signatures
	quorumMet, err := signable.ValidateSignatures()
	require.Error(t, err)
	require.IsType(t, &QuorumNotReachedError{}, err)
	require.False(t, quorumMet)
}

func TestSignable_SingleChainMultipleSignerMultipleTX_FailureInvalidSigner(t *testing.T) {
	t.Parallel()

	sim := evmsim.NewSimulatedChain(t, 3)
	mcmC, _ := sim.DeployMCMContract(t, sim.Signers[0])
	sim.SetMCMSConfig(t, sim.Signers[0], mcmC)

	// Deploy a timelockC contract for testing
	timelockC, _ := sim.DeployRBACTimelock(t, sim.Signers[0], mcmC.Address())

	// Generate a new key for an invalid signer
	invalidKey, err := crypto.GenerateKey()
	require.NoError(t, err)

	// Construct example transactions
	proposerRole, err := timelockC.PROPOSERROLE(&bind.CallOpts{})
	require.NoError(t, err)
	bypasserRole, err := timelockC.BYPASSERROLE(&bind.CallOpts{})
	require.NoError(t, err)
	cancellerRole, err := timelockC.CANCELLERROLE(&bind.CallOpts{})
	require.NoError(t, err)
	executorRole, err := timelockC.EXECUTORROLE(&bind.CallOpts{})
	require.NoError(t, err)
	timelockAbi, err := bindings.RBACTimelockMetaData.GetAbi()
	require.NoError(t, err)

	operations := make([]types.ChainOperation, 4)
	for i, role := range []common.Hash{proposerRole, bypasserRole, cancellerRole, executorRole} {
		data, perr := timelockAbi.Pack("grantRole", role, mcmC.Address())
		require.NoError(t, perr)

		operations[i] = types.ChainOperation{
			ChainSelector: TestChain1,
			Operation: evm.NewEVMOperation(
				timelockC.Address(),
				data,
				big.NewInt(0),
				"Sample contract",
				[]string{"tag1", "tag2"},
			),
		}
	}

	// Construct a proposal
	proposal := Proposal{
		BaseProposal: BaseProposal{
			Version:              "1.0",
			Description:          "Grants RBACTimelock 'Proposer','Canceller','Executor', and 'Bypasser' Role to MCMS Contract",
			ValidUntil:           2004259681,
			Signatures:           []types.Signature{},
			OverridePreviousRoot: false,
			ChainMetadata: map[types.ChainSelector]types.ChainMetadata{
				TestChain1: {
					StartingOpCount: 0,
					MCMAddress:      mcmC.Address().Hex(),
				},
			},
		},
		Transactions: operations,
	}
	proposal.UseSimulatedBackend(true)

	// Gen caller map for easy access
	inspectors := map[types.ChainSelector]sdk.Inspector{TestChain1: evm.NewEVMInspector(sim.Backend.Client())}

	// Construct executor
	signable, err := NewSignable(&proposal, inspectors)
	require.NoError(t, err)
	require.NotNil(t, signable)

	// Sign the hash with all signers
	for _, s := range sim.Signers {
		_, err = signable.SignAndAppend(NewPrivateKeySigner(s.PrivateKey))
		require.NoError(t, err)
	}

	// Sign with the invalid signer
	_, err = signable.SignAndAppend(NewPrivateKeySigner(invalidKey))
	require.NoError(t, err)

	// Validate the signatures
	quorumMet, err := signable.ValidateSignatures()
	require.Error(t, err)
	require.IsType(t, &mcms_core.InvalidSignatureError{}, err)
	require.False(t, quorumMet)
}

func Test_Signable_Sign(t *testing.T) {
	t.Parallel()

<<<<<<< HEAD
	proposal := Proposal{}
	signable := &Signable{proposal: &proposal}
=======
	privKey, err := crypto.HexToECDSA(testPrivateKeyHex)
	require.NoError(t, err)

	proposal := &MCMSProposal{
		BaseProposal: BaseProposal{
			Version:              "1.0",
			Description:          "Grants RBACTimelock 'Proposer' Role to MCMS Contract",
			ValidUntil:           2004259681,
			Signatures:           []types.Signature{},
			OverridePreviousRoot: false,
			ChainMetadata: map[types.ChainSelector]types.ChainMetadata{
				TestChain1: {
					StartingOpCount: 0,
					MCMAddress:      "0x01",
				},
			},
		},
		Transactions: []types.ChainOperation{
			{
				ChainSelector: TestChain1,
				Operation: evm.NewEVMOperation(
					common.HexToAddress("0x02"),
					[]byte("0x0000000"), // Use some random data since it doesn't matter
					big.NewInt(0),
					"RBACTimelock",
					[]string{"RBACTimelock", "GrantRole"},
				),
			},
		},
	}

	tests := []struct {
		name         string
		giveProposal *MCMSProposal
		giveSigner   signer
		want         types.Signature
		wantErr      string
	}{
		{
			name:         "success: signs the proposal",
			giveProposal: proposal,
			giveSigner:   NewPrivateKeySigner(privKey),
			want: types.Signature{
				R: common.HexToHash("0x859c780e5df453945171c96f271c16b5baeeb6eadfa790d4e4d32ee72607334b"),
				S: common.HexToHash("0x3fd6128a489e81ecce6192804ea26ceaf542ae11f20caae65e6b65662f882eb4"),
				V: 0,
			},
		},
		{
			name:         "failure: invalid proposal",
			giveProposal: &MCMSProposal{},
			giveSigner:   NewPrivateKeySigner(privKey),
			wantErr:      "Key: 'MCMSProposal.BaseProposal.Version' Error:Field validation for 'Version' failed on the 'required' tag\nKey: 'MCMSProposal.BaseProposal.ValidUntil' Error:Field validation for 'ValidUntil' failed on the 'required' tag\nKey: 'MCMSProposal.BaseProposal.ChainMetadata' Error:Field validation for 'ChainMetadata' failed on the 'required' tag\nKey: 'MCMSProposal.Transactions' Error:Field validation for 'Transactions' failed on the 'required' tag",
		},
		{
			name:         "failure: could not sign",
			giveProposal: proposal,
			giveSigner:   newFakeSigner([]byte{}, assert.AnError),
			wantErr:      assert.AnError.Error(),
		},
	}

	for _, tt := range tests {
		t.Run(tt.name, func(t *testing.T) {
			t.Parallel()

			// We need some inspectors to satisfy dependency validation, but this mock is unused.
			inspectors := map[types.ChainSelector]sdk.Inspector{
				TestChain1: mocks.NewInspector(t),
			}

			// Ensure that there are no signatures to being with
			require.Empty(t, tt.giveProposal.Signatures)

			signable, err := NewSignable(tt.giveProposal, inspectors)
			require.NoError(t, err)
>>>>>>> a7fa2203

			got, err := signable.Sign(tt.giveSigner)

			if tt.wantErr != "" {
				require.EqualError(t, err, tt.wantErr)
			} else {
				require.NoError(t, err)
				require.Equal(t, tt.want, got)
			}
		})
	}
}

func Test_SignAndAppend(t *testing.T) {
	t.Parallel()

	privKey, err := crypto.HexToECDSA(testPrivateKeyHex)
	require.NoError(t, err)

	// Construct a proposal
	proposal := MCMSProposal{
		BaseProposal: BaseProposal{
			Version:              "1.0",
			Description:          "Grants RBACTimelock 'Proposer' Role to MCMS Contract",
			ValidUntil:           2004259681,
			Signatures:           []types.Signature{},
			OverridePreviousRoot: false,
			ChainMetadata: map[types.ChainSelector]types.ChainMetadata{
				TestChain1: {
					StartingOpCount: 0,
					MCMAddress:      "0x01",
				},
			},
		},
		Transactions: []types.ChainOperation{
			{
				ChainSelector: TestChain1,
				Operation: evm.NewEVMOperation(
					common.HexToAddress("0x02"),
					[]byte("0x0000000"), // Use some random data since it doesn't matter
					big.NewInt(0),
					"RBACTimelock",
					[]string{"RBACTimelock", "GrantRole"},
				),
			},
		},
	}

	tests := []struct {
		name    string
		give    MCMSProposal
		want    []types.Signature
		wantErr string
	}{
		{
			name: "success: signs the proposal",
			give: proposal,
			want: []types.Signature{
				{
					R: common.HexToHash("0x859c780e5df453945171c96f271c16b5baeeb6eadfa790d4e4d32ee72607334b"),
					S: common.HexToHash("0x3fd6128a489e81ecce6192804ea26ceaf542ae11f20caae65e6b65662f882eb4"),
					V: 0,
				},
			},
		},
		{
			name:    "failure: invalid proposal",
			give:    MCMSProposal{},
			wantErr: "Key: 'MCMSProposal.BaseProposal.Version' Error:Field validation for 'Version' failed on the 'required' tag\nKey: 'MCMSProposal.BaseProposal.ValidUntil' Error:Field validation for 'ValidUntil' failed on the 'required' tag\nKey: 'MCMSProposal.BaseProposal.ChainMetadata' Error:Field validation for 'ChainMetadata' failed on the 'required' tag\nKey: 'MCMSProposal.Transactions' Error:Field validation for 'Transactions' failed on the 'required' tag",
		},
	}

	for _, tt := range tests {
		t.Run(tt.name, func(t *testing.T) {
			t.Parallel()

			inspector := mocks.NewInspector(t)
			inspectors := map[types.ChainSelector]sdk.Inspector{
				TestChain1: inspector,
			}

			// Ensure that there are no signatures to being with
			require.Empty(t, tt.give.Signatures)

			signable, err := NewSignable(&tt.give, (inspectors))
			require.NoError(t, err)
			require.NotNil(t, signable)

			got, err := signable.SignAndAppend(NewPrivateKeySigner(privKey))

			if tt.wantErr != "" {
				require.EqualError(t, err, tt.wantErr)
			} else {
				require.NoError(t, err)

				// Ensure that the signature was appended
				require.Len(t, tt.give.Signatures, len(tt.want))
				require.ElementsMatch(t, tt.want, tt.give.Signatures)
				require.Contains(t, tt.give.Signatures, got)
			}
		})
	}
}

func Test_Signable_GetConfigs(t *testing.T) {
	t.Parallel()

	var (
		config1 = &types.Config{}
		config2 = &types.Config{}
	)

	tests := []struct {
		name           string
		give           Proposal
		giveInspectors func(*inspectorMocks) map[types.ChainSelector]sdk.Inspector
		want           map[types.ChainSelector]*types.Config
		wantErr        string
	}{
		{
			name: "success",
			give: Proposal{
				BaseProposal: BaseProposal{
					ChainMetadata: map[types.ChainSelector]types.ChainMetadata{
						TestChain1: {MCMAddress: "0x01"},
						TestChain2: {MCMAddress: "0x02"},
					},
				},
			},
			giveInspectors: func(m *inspectorMocks) map[types.ChainSelector]sdk.Inspector {
				m.inspector1.EXPECT().GetConfig("0x01").Return(config1, nil)
				m.inspector2.EXPECT().GetConfig("0x02").Return(config2, nil)

				return map[types.ChainSelector]sdk.Inspector{
					TestChain1: m.inspector1,
					TestChain2: m.inspector2,
				}
			},
			want: map[types.ChainSelector]*types.Config{
				TestChain1: config1,
				TestChain2: config2,
			},
		},
		{
			name: "failure: no inspectors",
			give: Proposal{},
			giveInspectors: func(m *inspectorMocks) map[types.ChainSelector]sdk.Inspector {
				return nil
			},
			wantErr: ErrInspectorsNotProvided.Error(),
		},
		{
			name: "failure: inspector not found",
			give: Proposal{
				BaseProposal: BaseProposal{
					ChainMetadata: map[types.ChainSelector]types.ChainMetadata{
						TestChain1: {MCMAddress: "0x01"},
					},
				},
			},
			giveInspectors: func(m *inspectorMocks) map[types.ChainSelector]sdk.Inspector {
				return map[types.ChainSelector]sdk.Inspector{}
			},
			wantErr: "inspector not found for chain 3379446385462418246",
		},
		{
			name: "failure: on chain get config failure",
			give: Proposal{
				BaseProposal: BaseProposal{
					ChainMetadata: map[types.ChainSelector]types.ChainMetadata{
						TestChain1: {MCMAddress: "0x01"},
					},
				},
			},
			giveInspectors: func(m *inspectorMocks) map[types.ChainSelector]sdk.Inspector {
				m.inspector1.EXPECT().GetConfig("0x01").Return(nil, assert.AnError)

				return map[types.ChainSelector]sdk.Inspector{
					TestChain1: m.inspector1,
				}
			},
			wantErr: assert.AnError.Error(),
		},
	}

	for _, tt := range tests {
		t.Run(tt.name, func(t *testing.T) {
			t.Parallel()

			inspector1 := sdkmocks.NewInspector(t)
			inspector2 := sdkmocks.NewInspector(t)

			giveInspectors := tt.giveInspectors(&inspectorMocks{
				inspector1: inspector1,
				inspector2: inspector2,
			})

			signable := &Signable{
				proposal:   &tt.give,
				inspectors: giveInspectors,
			}

			configs, err := signable.GetConfigs()

			if tt.wantErr != "" {
				require.EqualError(t, err, tt.wantErr)
			} else {
				require.NoError(t, err)
				require.Equal(t, tt.want, configs)
			}
		})
	}
}

func Test_Signable_ValidateConfigs(t *testing.T) {
	t.Parallel()

	var (
		signer1 = common.HexToAddress("0x1")
		signer2 = common.HexToAddress("0x2")

		config1 = &types.Config{
			Quorum:  1,
			Signers: []common.Address{signer1},
		}
		config2 = &types.Config{ // Same as config1
			Quorum:  1,
			Signers: []common.Address{signer1},
		}
		config3 = &types.Config{ // Different from config1
			Quorum:  2,
			Signers: []common.Address{signer1, signer2},
		}
	)

	tests := []struct {
		name           string
		give           Proposal
		giveInspectors func(*inspectorMocks) map[types.ChainSelector]sdk.Inspector
		wantErr        string
	}{
		{
			name: "success",
			give: Proposal{
				BaseProposal: BaseProposal{
					ChainMetadata: map[types.ChainSelector]types.ChainMetadata{
						TestChain1: {MCMAddress: "0x01"},
						TestChain2: {MCMAddress: "0x02"},
					},
				},
			},
			giveInspectors: func(m *inspectorMocks) map[types.ChainSelector]sdk.Inspector {
				m.inspector1.EXPECT().GetConfig("0x01").Return(config1, nil)
				m.inspector2.EXPECT().GetConfig("0x02").Return(config2, nil)

				return map[types.ChainSelector]sdk.Inspector{
					TestChain1: m.inspector1,
					TestChain2: m.inspector2,
				}
			},
		},
		{
			name: "failure: could not get configs",
			give: Proposal{},
			giveInspectors: func(m *inspectorMocks) map[types.ChainSelector]sdk.Inspector {
				return nil
			},
			wantErr: ErrInspectorsNotProvided.Error(),
		},
		{
			name: "failure: not equal",
			give: Proposal{
				BaseProposal: BaseProposal{
					ChainMetadata: map[types.ChainSelector]types.ChainMetadata{
						TestChain1: {MCMAddress: "0x01"},
						TestChain2: {MCMAddress: "0x02"},
					},
				},
			},
			giveInspectors: func(m *inspectorMocks) map[types.ChainSelector]sdk.Inspector {
				m.inspector1.EXPECT().GetConfig("0x01").Return(config1, nil)
				m.inspector2.EXPECT().GetConfig("0x02").Return(config3, nil)

				return map[types.ChainSelector]sdk.Inspector{
					TestChain1: m.inspector1,
					TestChain2: m.inspector2,
				}
			},
			wantErr: "inconsistent configs for chains 16015286601757825753 and 3379446385462418246",
		},
	}

	for _, tt := range tests {
		t.Run(tt.name, func(t *testing.T) {
			t.Parallel()

			inspector1 := sdkmocks.NewInspector(t)
			inspector2 := sdkmocks.NewInspector(t)

			giveInspectors := tt.giveInspectors(&inspectorMocks{
				inspector1: inspector1,
				inspector2: inspector2,
			})

			signable := &Signable{
				proposal:   &tt.give,
				inspectors: giveInspectors,
			}

			err := signable.ValidateConfigs()

			if tt.wantErr != "" {
				require.EqualError(t, err, tt.wantErr)
			} else {
				require.NoError(t, err)
			}
		})
	}
}

func Test_Signable_getCurrentOpCounts(t *testing.T) {
	t.Parallel()

	tests := []struct {
		name           string
		give           Proposal
		giveInspectors func(*inspectorMocks) map[types.ChainSelector]sdk.Inspector
		want           map[types.ChainSelector]uint64
		wantErr        string
	}{
		{
			name: "success",
			give: Proposal{
				BaseProposal: BaseProposal{
					ChainMetadata: map[types.ChainSelector]types.ChainMetadata{
						TestChain1: {MCMAddress: "0x01"},
						TestChain2: {MCMAddress: "0x02"},
					},
				},
			},
			giveInspectors: func(m *inspectorMocks) map[types.ChainSelector]sdk.Inspector {
				m.inspector1.EXPECT().GetOpCount("0x01").Return(100, nil)
				m.inspector2.EXPECT().GetOpCount("0x02").Return(200, nil)

				return map[types.ChainSelector]sdk.Inspector{
					TestChain1: m.inspector1,
					TestChain2: m.inspector2,
				}
			},
			want: map[types.ChainSelector]uint64{
				TestChain1: 100,
				TestChain2: 200,
			},
		},
		{
			name: "failure: could not get configs",
			give: Proposal{},
			giveInspectors: func(m *inspectorMocks) map[types.ChainSelector]sdk.Inspector {
				return nil
			},
			wantErr: ErrInspectorsNotProvided.Error(),
		},
		{
			name: "failure: inspector not found",
			give: Proposal{
				BaseProposal: BaseProposal{
					ChainMetadata: map[types.ChainSelector]types.ChainMetadata{
						TestChain1: {MCMAddress: "0x01"},
					},
				},
			},
			giveInspectors: func(m *inspectorMocks) map[types.ChainSelector]sdk.Inspector {
				return map[types.ChainSelector]sdk.Inspector{}
			},
			wantErr: "inspector not found for chain 3379446385462418246",
		},
		{
			name: "failure: on chain GetOpCount failure",
			give: Proposal{
				BaseProposal: BaseProposal{
					ChainMetadata: map[types.ChainSelector]types.ChainMetadata{
						TestChain1: {MCMAddress: "0x01"},
					},
				},
			},
			giveInspectors: func(m *inspectorMocks) map[types.ChainSelector]sdk.Inspector {
				m.inspector1.EXPECT().GetOpCount("0x01").Return(0, assert.AnError)

				return map[types.ChainSelector]sdk.Inspector{
					TestChain1: m.inspector1,
				}
			},
			wantErr: assert.AnError.Error(),
		},
	}

	for _, tt := range tests {
		t.Run(tt.name, func(t *testing.T) {
			t.Parallel()

			inspector1 := sdkmocks.NewInspector(t)
			inspector2 := sdkmocks.NewInspector(t)

			giveInspectors := tt.giveInspectors(&inspectorMocks{
				inspector1: inspector1,
				inspector2: inspector2,
			})

			signable := &Signable{
				proposal:   &tt.give,
				inspectors: giveInspectors,
			}

			got, err := signable.getCurrentOpCounts()

			if tt.wantErr != "" {
				require.EqualError(t, err, tt.wantErr)
			} else {
				require.NoError(t, err)
				require.Equal(t, tt.want, got)
			}
		})
	}
}

// fakeSigner implements the signer interface for testing purposes
type fakeSigner struct {
	sigB []byte
	err  error
}

// newFakeSigner creates a new fakeSigner. The args provided will be returned when Sign is called.
func newFakeSigner(sigB []byte, err error) signer {
	return &fakeSigner{sigB: sigB, err: err}
}

// Sign implemnts the signer interface.
func (f *fakeSigner) Sign(payload []byte) ([]byte, error) {
	return f.sigB, f.err
}<|MERGE_RESOLUTION|>--- conflicted
+++ resolved
@@ -35,13 +35,13 @@
 
 	tests := []struct {
 		name           string
-		giveProposal   *Proposal
+		giveProposal   *MCMSProposal
 		giveInspectors map[types.ChainSelector]sdk.Inspector
 		wantErr        string
 	}{
 		{
 			name: "failure: could not get encoders from proposal (invalid chain selector)",
-			giveProposal: &Proposal{
+			giveProposal: &MCMSProposal{
 				BaseProposal: BaseProposal{
 					OverridePreviousRoot: false,
 					ChainMetadata: map[types.ChainSelector]types.ChainMetadata{
@@ -56,7 +56,7 @@
 		},
 		{
 			name: "failure: could not generate tree from proposal (invalid additional values)",
-			giveProposal: &Proposal{
+			giveProposal: &MCMSProposal{
 				BaseProposal: BaseProposal{
 					ChainMetadata: map[types.ChainSelector]types.ChainMetadata{
 						TestChain1: {StartingOpCount: 5},
@@ -108,7 +108,7 @@
 	require.NoError(t, err)
 
 	// Construct a proposal
-	proposal := Proposal{
+	proposal := MCMSProposal{
 		BaseProposal: BaseProposal{
 			Version:              "1.0",
 			Description:          "Grants RBACTimelock 'Proposer' Role to MCMS Contract",
@@ -172,7 +172,7 @@
 	require.NoError(t, err)
 
 	// Construct a proposal
-	proposal := Proposal{
+	proposal := MCMSProposal{
 		BaseProposal: BaseProposal{
 			Version:              "1.0",
 			Description:          "Grants RBACTimelock 'Proposer' Role to MCMS Contract",
@@ -260,7 +260,7 @@
 	}
 
 	// Construct a proposal
-	proposal := Proposal{
+	proposal := MCMSProposal{
 		BaseProposal: BaseProposal{
 			Version:              "1.0",
 			Description:          "Grants RBACTimelock 'Proposer','Canceller','Executor', and 'Bypasser' Role to MCMS Contract",
@@ -334,7 +334,7 @@
 	}
 
 	// Construct a proposal
-	proposal := Proposal{
+	proposal := MCMSProposal{
 		BaseProposal: BaseProposal{
 			Version:              "1.0",
 			Description:          "Grants RBACTimelock 'Proposer','Canceller','Executor', and 'Bypasser' Role to MCMS Contract",
@@ -411,7 +411,7 @@
 	}
 
 	// Construct a proposal
-	proposal := Proposal{
+	proposal := MCMSProposal{
 		BaseProposal: BaseProposal{
 			Version:              "1.0",
 			Description:          "Grants RBACTimelock 'Proposer','Canceller','Executor', and 'Bypasser' Role to MCMS Contract",
@@ -494,7 +494,7 @@
 	}
 
 	// Construct a proposal
-	proposal := Proposal{
+	proposal := MCMSProposal{
 		BaseProposal: BaseProposal{
 			Version:              "1.0",
 			Description:          "Grants RBACTimelock 'Proposer','Canceller','Executor', and 'Bypasser' Role to MCMS Contract",
@@ -540,10 +540,6 @@
 func Test_Signable_Sign(t *testing.T) {
 	t.Parallel()
 
-<<<<<<< HEAD
-	proposal := Proposal{}
-	signable := &Signable{proposal: &proposal}
-=======
 	privKey, err := crypto.HexToECDSA(testPrivateKeyHex)
 	require.NoError(t, err)
 
@@ -620,7 +616,6 @@
 
 			signable, err := NewSignable(tt.giveProposal, inspectors)
 			require.NoError(t, err)
->>>>>>> a7fa2203
 
 			got, err := signable.Sign(tt.giveSigner)
 
@@ -735,14 +730,14 @@
 
 	tests := []struct {
 		name           string
-		give           Proposal
+		give           MCMSProposal
 		giveInspectors func(*inspectorMocks) map[types.ChainSelector]sdk.Inspector
 		want           map[types.ChainSelector]*types.Config
 		wantErr        string
 	}{
 		{
 			name: "success",
-			give: Proposal{
+			give: MCMSProposal{
 				BaseProposal: BaseProposal{
 					ChainMetadata: map[types.ChainSelector]types.ChainMetadata{
 						TestChain1: {MCMAddress: "0x01"},
@@ -766,7 +761,7 @@
 		},
 		{
 			name: "failure: no inspectors",
-			give: Proposal{},
+			give: MCMSProposal{},
 			giveInspectors: func(m *inspectorMocks) map[types.ChainSelector]sdk.Inspector {
 				return nil
 			},
@@ -774,7 +769,7 @@
 		},
 		{
 			name: "failure: inspector not found",
-			give: Proposal{
+			give: MCMSProposal{
 				BaseProposal: BaseProposal{
 					ChainMetadata: map[types.ChainSelector]types.ChainMetadata{
 						TestChain1: {MCMAddress: "0x01"},
@@ -788,7 +783,7 @@
 		},
 		{
 			name: "failure: on chain get config failure",
-			give: Proposal{
+			give: MCMSProposal{
 				BaseProposal: BaseProposal{
 					ChainMetadata: map[types.ChainSelector]types.ChainMetadata{
 						TestChain1: {MCMAddress: "0x01"},
@@ -858,13 +853,13 @@
 
 	tests := []struct {
 		name           string
-		give           Proposal
+		give           MCMSProposal
 		giveInspectors func(*inspectorMocks) map[types.ChainSelector]sdk.Inspector
 		wantErr        string
 	}{
 		{
 			name: "success",
-			give: Proposal{
+			give: MCMSProposal{
 				BaseProposal: BaseProposal{
 					ChainMetadata: map[types.ChainSelector]types.ChainMetadata{
 						TestChain1: {MCMAddress: "0x01"},
@@ -884,7 +879,7 @@
 		},
 		{
 			name: "failure: could not get configs",
-			give: Proposal{},
+			give: MCMSProposal{},
 			giveInspectors: func(m *inspectorMocks) map[types.ChainSelector]sdk.Inspector {
 				return nil
 			},
@@ -892,7 +887,7 @@
 		},
 		{
 			name: "failure: not equal",
-			give: Proposal{
+			give: MCMSProposal{
 				BaseProposal: BaseProposal{
 					ChainMetadata: map[types.ChainSelector]types.ChainMetadata{
 						TestChain1: {MCMAddress: "0x01"},
@@ -946,14 +941,14 @@
 
 	tests := []struct {
 		name           string
-		give           Proposal
+		give           MCMSProposal
 		giveInspectors func(*inspectorMocks) map[types.ChainSelector]sdk.Inspector
 		want           map[types.ChainSelector]uint64
 		wantErr        string
 	}{
 		{
 			name: "success",
-			give: Proposal{
+			give: MCMSProposal{
 				BaseProposal: BaseProposal{
 					ChainMetadata: map[types.ChainSelector]types.ChainMetadata{
 						TestChain1: {MCMAddress: "0x01"},
@@ -977,7 +972,7 @@
 		},
 		{
 			name: "failure: could not get configs",
-			give: Proposal{},
+			give: MCMSProposal{},
 			giveInspectors: func(m *inspectorMocks) map[types.ChainSelector]sdk.Inspector {
 				return nil
 			},
@@ -985,7 +980,7 @@
 		},
 		{
 			name: "failure: inspector not found",
-			give: Proposal{
+			give: MCMSProposal{
 				BaseProposal: BaseProposal{
 					ChainMetadata: map[types.ChainSelector]types.ChainMetadata{
 						TestChain1: {MCMAddress: "0x01"},
@@ -999,7 +994,7 @@
 		},
 		{
 			name: "failure: on chain GetOpCount failure",
-			give: Proposal{
+			give: MCMSProposal{
 				BaseProposal: BaseProposal{
 					ChainMetadata: map[types.ChainSelector]types.ChainMetadata{
 						TestChain1: {MCMAddress: "0x01"},
