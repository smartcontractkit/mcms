{
  "name": "@smartcontractkit/mcms",
  "version": "0.21.1",
  "description": "Tools/Libraries to Deploy/Manage/Interact with MCMS",
  "private": true,
  "scripts": {
    "ci:changeset:publish": "pnpm changeset publish",
    "ci:changeset:version": "pnpm changeset version && pnpm version --patch",
    "docs:start": "cd docs && pnpm start",
    "docs:build": "cd docs && pnpm build",
    "docs:serve": "cd docs && pnpm serve",
    "docs:deploy": "cd docs && pnpm deploy"
  },
  "author": "@smartcontractkit",
  "devDependencies": {
    "@changesets/changelog-github": "^0.5.0",
<<<<<<< HEAD
    "@changesets/cli": "~2.29.4",
    "changeset": "^0.2.6"
=======
    "@changesets/cli": "~2.29.5",
    "changeset": "^0.2.6",
    "docsify-cli": "^4.4.4"
>>>>>>> 8a976b55
  },
  "repository": "https://github.com/smartcontractkit/mcms",
  "dependencies": {
    "@docusaurus/plugin-client-redirects": "^3.8.1"
  }
}<|MERGE_RESOLUTION|>--- conflicted
+++ resolved
@@ -14,17 +14,8 @@
   "author": "@smartcontractkit",
   "devDependencies": {
     "@changesets/changelog-github": "^0.5.0",
-<<<<<<< HEAD
     "@changesets/cli": "~2.29.4",
     "changeset": "^0.2.6"
-=======
-    "@changesets/cli": "~2.29.5",
-    "changeset": "^0.2.6",
-    "docsify-cli": "^4.4.4"
->>>>>>> 8a976b55
   },
-  "repository": "https://github.com/smartcontractkit/mcms",
-  "dependencies": {
-    "@docusaurus/plugin-client-redirects": "^3.8.1"
-  }
+  "repository": "https://github.com/smartcontractkit/mcms"
 }