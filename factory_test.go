package mcms

import (
	"testing"

	"github.com/stretchr/testify/assert"
	"github.com/stretchr/testify/require"

	"github.com/smartcontractkit/mcms/internal/testutils/chaintest"
	"github.com/smartcontractkit/mcms/sdk"
	"github.com/smartcontractkit/mcms/sdk/evm"
	"github.com/smartcontractkit/mcms/types"
)

func Test_NewEncoder(t *testing.T) {
	t.Parallel()

	// Static inputs
	var (
		giveTxCount              = uint64(5)
		giveOverridePreviousRoot = false
	)

	tests := []struct {
		name         string
		giveSelector types.ChainSelector
		giveIsSim    bool
		want         sdk.Encoder
		wantErr      string
	}{
		{
			name:         "success: returns an EVM encoder (not simulated)",
			giveSelector: chaintest.Chain2Selector,
			giveIsSim:    false,
			want: &evm.Encoder{
				TxCount:              giveTxCount,
				ChainSelector:        chaintest.Chain2Selector,
				OverridePreviousRoot: false,
				IsSim:                false,
			},
		},
		{
			name:         "success: returns an EVM encoder (simulated)",
			giveSelector: chaintest.Chain2Selector,
			giveIsSim:    true,
<<<<<<< HEAD
			want: &evm.Encoder{
=======
			want: &evm.EVMEncoder{
				ChainSelector:        chaintest.Chain2Selector,
>>>>>>> 3c8989d3
				TxCount:              giveTxCount,
				OverridePreviousRoot: false,
				IsSim:                true,
			},
		},
		{
			name:         "failure: chain not found for selector",
			giveSelector: chaintest.ChainInvalidSelector,
			giveIsSim:    true,
			wantErr:      "chain family not found for selector 0",
		},
	}

	for _, tt := range tests {
		t.Run(tt.name, func(t *testing.T) {
			t.Parallel()

			got, err := newEncoder(
				tt.giveSelector,
				giveTxCount,
				giveOverridePreviousRoot,
				tt.giveIsSim,
			)

			if tt.wantErr != "" {
				require.EqualError(t, err, tt.wantErr)
			} else {
				require.NoError(t, err)
				assert.Equal(t, tt.want, got)
			}
		})
	}
}<|MERGE_RESOLUTION|>--- conflicted
+++ resolved
@@ -32,7 +32,7 @@
 			name:         "success: returns an EVM encoder (not simulated)",
 			giveSelector: chaintest.Chain2Selector,
 			giveIsSim:    false,
-			want: &evm.Encoder{
+			want: &evm.EVMEncoder{
 				TxCount:              giveTxCount,
 				ChainSelector:        chaintest.Chain2Selector,
 				OverridePreviousRoot: false,
@@ -43,12 +43,8 @@
 			name:         "success: returns an EVM encoder (simulated)",
 			giveSelector: chaintest.Chain2Selector,
 			giveIsSim:    true,
-<<<<<<< HEAD
-			want: &evm.Encoder{
-=======
 			want: &evm.EVMEncoder{
 				ChainSelector:        chaintest.Chain2Selector,
->>>>>>> 3c8989d3
 				TxCount:              giveTxCount,
 				OverridePreviousRoot: false,
 				IsSim:                true,
