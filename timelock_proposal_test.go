package mcms

import (
	"encoding/json"
	"errors"
	"io"
	"strings"
	"testing"

	"github.com/ethereum/go-ethereum/common"
	"github.com/stretchr/testify/assert"
	"github.com/stretchr/testify/require"

	"github.com/smartcontractkit/mcms/internal/testutils/chaintest"
	"github.com/smartcontractkit/mcms/types"
)

var validChainMetadata = map[types.ChainSelector]types.ChainMetadata{
	chaintest.Chain1Selector: {
		StartingOpCount: 1,
		MCMAddress:      "0x123",
	},
}
var validTimelockAddresses = map[types.ChainSelector]string{
	chaintest.Chain1Selector: "0x123",
}
var validTx = types.Transaction{
	To:               "0x123",
	AdditionalFields: json.RawMessage([]byte(`{"value": 0}`)),
	Data:             common.Hex2Bytes("0x"),
	OperationMetadata: types.OperationMetadata{
		ContractType: "Sample contract",
		Tags:         []string{"tag1", "tag2"},
	},
}

var validBatches = []types.BatchOperation{
	{
		ChainSelector: chaintest.Chain1Selector,
		Transactions: []types.Transaction{
			validTx,
		},
	},
}

func Test_NewTimelockProposal(t *testing.T) {
	t.Parallel()

	tests := []struct {
		name    string
		give    string
		want    TimelockProposal
		wantErr string
	}{
		{
			name: "success: initializes a proposal from an io.Reader",
			give: `{
				"version": "v1",
				"kind": "TimelockProposal",
				"validUntil": 2004259681,
				"chainMetadata": {
					"16015286601757825753": {
						"mcmAddress": "0x0000000000000000000000000000000000000000",
						"startingOpCount": 0
					}
				},
				"description": "Test proposal",
				"overridePreviousRoot": false,
				"action": "schedule",
				"delay": "1h",
				"timelockAddresses": {
					"16015286601757825753": "0x01"
				},
				"operations": [
					{
						"chainSelector": 16015286601757825753,
						"transactions": [
							{
								"to": "0x0000000000000000000000000000000000000000",
								"additionalFields": {"value": 0},
								"data": "ZGF0YQ=="
							}
						]
					}
				]
			}`,
			want: TimelockProposal{
				BaseProposal: BaseProposal{
					Version:     "v1",
					Kind:        types.KindTimelockProposal,
					ValidUntil:  2004259681,
					Description: "Test proposal",
					ChainMetadata: map[types.ChainSelector]types.ChainMetadata{
						chaintest.Chain2Selector: {
							StartingOpCount: 0,
							MCMAddress:      "0x0000000000000000000000000000000000000000",
						},
					},
					OverridePreviousRoot: false,
				},
				Action: types.TimelockActionSchedule,
				Delay:  types.MustParseDuration("1h"),
				TimelockAddresses: map[types.ChainSelector]string{
					chaintest.Chain2Selector: "0x01",
				},
				Operations: []types.BatchOperation{
					{
						ChainSelector: chaintest.Chain2Selector,
						Transactions: []types.Transaction{
							{
								To:               "0x0000000000000000000000000000000000000000",
								AdditionalFields: []byte(`{"value": 0}`),
								Data:             []byte("data"),
							},
						},
					},
				},
			},
		},
		{
			name:    "failure: could not unmarshal JSON",
			give:    `invalid`,
			wantErr: "invalid character 'i' looking for beginning of value",
		},
		{
			name: "failure: invalid proposal",
			give: `{
				"version": "v1",
				"kind": "TimelockProposal",
				"validUntil": 2004259681,
				"chainMetadata": {},
				"description": "Test proposal",
				"overridePreviousRoot": false,
				"action": "schedule",
				"delay": "1h0m0s",
				"timelockAddresses": {
					"16015286601757825753": "0x01"
				},
				"operations": [
					{
						"chainSelector": 16015286601757825753,
						"transactions": [
							{
								"to": "0x0000000000000000000000000000000000000000",
								"additionalFields": {"value": 0},
								"data": "ZGF0YQ=="
							}
						]
					}
				]
			}`,
			wantErr: "Key: 'TimelockProposal.BaseProposal.ChainMetadata' Error:Field validation for 'ChainMetadata' failed on the 'min' tag",
		},
		{
			name: "failure: invalid proposal kind",
			give: `{
				"version": "v1",
				"kind": "Proposal",
				"validUntil": 2004259681,
				"chainMetadata": {
					"16015286601757825753": {
						"mcmAddress": "0x0000000000000000000000000000000000000000",
						"startingOpCount": 0
					}
				},
				"description": "Test proposal",
				"overridePreviousRoot": false,
				"action": "schedule",
				"delay": "1h",
				"timelockAddresses": {
					"16015286601757825753": "0x01"
				},
				"operations": [
					{
						"chainSelector": 16015286601757825753,
						"transactions": [
							{
								"to": "0x0000000000000000000000000000000000000000",
								"additionalFields": {"value": 0},
								"data": "ZGF0YQ=="
							}
						]
					}
				]
			}`,
			wantErr: "invalid proposal kind: Proposal, value accepted is TimelockProposal",
		},
	}

	for _, tt := range tests {
		t.Run(tt.name, func(t *testing.T) {
			t.Parallel()

			give := strings.NewReader(tt.give)

			got, err := NewTimelockProposal(give)

			if tt.wantErr != "" {
				require.EqualError(t, err, tt.wantErr)
			} else {
				require.NoError(t, err)
				assert.Equal(t, tt.want, *got)
			}
		})
	}
}

func Test_WriteTimelockProposal(t *testing.T) {
	t.Parallel()

	tests := []struct {
		name       string
		give       func(b *TimelockProposalBuilder) *TimelockProposal
		giveWriter func() io.Writer // Use this to overwrite the default writer
		want       string
		wantErr    string
	}{
		{
			name: "success: writes a proposal to an io.Writer",
			give: func(b *TimelockProposalBuilder) *TimelockProposal {

				b.SetVersion("v1").
					SetValidUntil(2004259681).
					SetDescription("Test proposal").
					SetChainMetadata(map[types.ChainSelector]types.ChainMetadata{
						chaintest.Chain2Selector: {
							StartingOpCount: 0,
							MCMAddress:      "0x0000000000000000000000000000000000000000",
						},
<<<<<<< HEAD
					}).
					SetOverridePreviousRoot(false).
					SetAction(types.TimelockActionSchedule).
					SetDelay("1h").
					AddTimelockAddress(chaintest.Chain2Selector, "").
					SetTransactions([]types.BatchOperation{{
=======
					},
					OverridePreviousRoot: false,
				},
				Action:            types.TimelockActionSchedule,
				Delay:             types.MustParseDuration("1h"),
				TimelockAddresses: map[types.ChainSelector]string{},
				Operations: []types.BatchOperation{
					{
>>>>>>> 683b0b4b
						ChainSelector: chaintest.Chain2Selector,
						Transactions: []types.Transaction{
							{
								To:               "0x0000000000000000000000000000000000000000",
								AdditionalFields: []byte(`{"value": 0}`),
								Data:             []byte("data"),
							},
						},
					}})
				proposal, err := b.Build()
				require.NoError(t, err)

				return proposal
			},
			want: `{
				"version": "v1",
				"kind": "TimelockProposal",
				"validUntil": 2004259681,
				"chainMetadata": {
					"16015286601757825753": {
						"mcmAddress": "0x0000000000000000000000000000000000000000",
						"startingOpCount": 0
					}
				},
				"description": "Test proposal",
				"overridePreviousRoot": false,
				"action": "schedule",
				"delay": "1h0m0s",
				"signatures": null,
				"timelockAddresses": {
					"16015286601757825753": ""
				},
				"operations": [
					{
						"chainSelector": 16015286601757825753,
						"transactions": [
							{
								"to": "0x0000000000000000000000000000000000000000",
								"additionalFields": {"value": 0},
								"data": "ZGF0YQ==",
								"contractType": "",
								"tags": null
							}
						]
					}
				]
			}`,
		},
		{
			name: "success: writes a proposal to an io.Writer",
			giveWriter: func() io.Writer {
				return newFakeWriter(0, errors.New("write error"))
			},
			give: func(b *TimelockProposalBuilder) *TimelockProposal {
				return &TimelockProposal{}
			},
			wantErr: "write error",
		},
	}

	for _, tt := range tests {
		t.Run(tt.name, func(t *testing.T) {
			t.Parallel()

			var w io.Writer
			b := new(strings.Builder)

			if tt.giveWriter != nil {
				w = tt.giveWriter()
			} else {
				w = b
			}
			builder := NewTimelockProposalBuilder()
			give := tt.give(builder)
			err := WriteTimelockProposal(w, give)

			if tt.wantErr != "" {
				require.EqualError(t, err, tt.wantErr)
			} else {
				require.NoError(t, err)
				assert.JSONEq(t, tt.want, b.String())
			}
		})
	}
}

func TestTimelockProposal_Validation(t *testing.T) {
	t.Parallel()

	// Test table with every validation case for NewProposalWithTimeLock
	tests := []struct {
		name           string
		version        string
		validUntil     uint32
		signatures     []types.Signature
		overridePrev   bool
		chainMetadata  map[types.ChainSelector]types.ChainMetadata
		description    string
		timelockAddr   map[types.ChainSelector]string
		bops           []types.BatchOperation
		timelockAction types.TimelockAction
		timelockDelay  types.Duration
		expectedError  error
	}{
		{
			name:           "Valid proposal",
			version:        "v1",
			validUntil:     2004259681,
			signatures:     []types.Signature{},
			overridePrev:   false,
			chainMetadata:  validChainMetadata,
			description:    "description",
			timelockAddr:   validTimelockAddresses,
			bops:           validBatches,
			timelockAction: types.TimelockActionSchedule,
			timelockDelay:  types.MustParseDuration("1h"),
			expectedError:  nil,
		},
		{
			name:           "Invalid version",
			version:        "",
			validUntil:     2004259681,
			signatures:     []types.Signature{},
			overridePrev:   false,
			chainMetadata:  validChainMetadata,
			description:    "description",
			timelockAddr:   validTimelockAddresses,
			bops:           validBatches,
			timelockAction: types.TimelockActionSchedule,
			timelockDelay:  types.MustParseDuration("1h"),
			expectedError:  errors.New("Key: 'TimelockProposal.BaseProposal.Version' Error:Field validation for 'Version' failed on the 'required' tag"),
		},
		{
			name:           "Invalid validUntil",
			version:        "v1",
			validUntil:     0,
			signatures:     []types.Signature{},
			overridePrev:   false,
			chainMetadata:  validChainMetadata,
			description:    "description",
			timelockAddr:   validTimelockAddresses,
			bops:           validBatches,
			timelockAction: types.TimelockActionSchedule,
			timelockDelay:  types.MustParseDuration("1h"),
			expectedError:  errors.New("Key: 'TimelockProposal.BaseProposal.ValidUntil' Error:Field validation for 'ValidUntil' failed on the 'required' tag"),
		},
		{
			name:           "Invalid chainMetadata",
			version:        "v1",
			validUntil:     2004259681,
			signatures:     []types.Signature{},
			overridePrev:   false,
			chainMetadata:  nil,
			description:    "description",
			timelockAddr:   validTimelockAddresses,
			bops:           validBatches,
			timelockAction: types.TimelockActionSchedule,
			timelockDelay:  types.MustParseDuration("1h"),
			expectedError:  errors.New("Key: 'TimelockProposal.BaseProposal.ChainMetadata' Error:Field validation for 'ChainMetadata' failed on the 'required' tag"),
		},
		{
			name:           "Invalid timelockAddresses",
			version:        "v1",
			validUntil:     2004259681,
			signatures:     []types.Signature{},
			overridePrev:   false,
			chainMetadata:  validChainMetadata,
			description:    "description",
			timelockAddr:   nil,
			bops:           validBatches,
			timelockAction: types.TimelockActionSchedule,
			timelockDelay:  types.MustParseDuration("1h"),
			expectedError:  errors.New("Key: 'TimelockProposal.TimelockAddresses' Error:Field validation for 'TimelockAddresses' failed on the 'required' tag"),
		},
		{
			name:           "Invalid batches",
			version:        "v1",
			validUntil:     2004259681,
			signatures:     []types.Signature{},
			overridePrev:   false,
			chainMetadata:  validChainMetadata,
			description:    "description",
			timelockAddr:   validTimelockAddresses,
			bops:           nil,
			timelockAction: types.TimelockActionSchedule,
			timelockDelay:  types.MustParseDuration("1h"),
			expectedError:  errors.New("Key: 'TimelockProposal.Operations' Error:Field validation for 'Operations' failed on the 'required' tag"),
		},
		{
			name:           "Invalid timelockAction",
			version:        "v1",
			validUntil:     2004259681,
			signatures:     []types.Signature{},
			overridePrev:   false,
			chainMetadata:  validChainMetadata,
			description:    "description",
			timelockAddr:   validTimelockAddresses,
			bops:           validBatches,
			timelockAction: types.TimelockAction("invalid"),
			timelockDelay:  types.MustParseDuration("1h"),
			expectedError:  errors.New("Key: 'TimelockProposal.Action' Error:Field validation for 'Action' failed on the 'oneof' tag"),
		},
	}

	for _, tc := range tests {
		t.Run(tc.name, func(t *testing.T) {
			t.Parallel()

			_, err := NewProposalWithTimeLock(
				tc.version,
				tc.validUntil,
				tc.signatures,
				tc.overridePrev,
				tc.chainMetadata,
				tc.description,
				tc.timelockAddr,
				tc.bops,
				tc.timelockAction,
				tc.timelockDelay,
			)
			if err != nil && tc.expectedError == nil {
				t.Errorf("Unexpected error: %v", err)
				return
			}
			if err != nil && tc.expectedError != nil {
				assert.Equal(t, tc.expectedError.Error(), err.Error())
			}
		})
	}
}

func TestTimelockProposal_Convert(t *testing.T) {
	t.Parallel()

	proposal, err := NewProposalWithTimeLock(
		"v1",
		2004259681,
		[]types.Signature{},
		false,
		validChainMetadata,
		"description",
		validTimelockAddresses,
		validBatches,
		types.TimelockActionSchedule,
		types.MustParseDuration("1h"),
	)
	require.NoError(t, err)

	mcmsProposal, err := proposal.Convert()
	require.NoError(t, err)

	assert.Equal(t, "v1", mcmsProposal.Version)
	assert.Equal(t, uint32(2004259681), mcmsProposal.ValidUntil)
	assert.Equal(t, []types.Signature{}, mcmsProposal.Signatures)
	assert.False(t, mcmsProposal.OverridePreviousRoot)
	assert.Equal(t, validChainMetadata, mcmsProposal.ChainMetadata)
	assert.Equal(t, "description", mcmsProposal.Description)
	assert.Len(t, mcmsProposal.Operations, 1)
}<|MERGE_RESOLUTION|>--- conflicted
+++ resolved
@@ -227,23 +227,12 @@
 							StartingOpCount: 0,
 							MCMAddress:      "0x0000000000000000000000000000000000000000",
 						},
-<<<<<<< HEAD
 					}).
 					SetOverridePreviousRoot(false).
 					SetAction(types.TimelockActionSchedule).
-					SetDelay("1h").
+					SetDelay(types.MustParseDuration("1h")).
 					AddTimelockAddress(chaintest.Chain2Selector, "").
 					SetTransactions([]types.BatchOperation{{
-=======
-					},
-					OverridePreviousRoot: false,
-				},
-				Action:            types.TimelockActionSchedule,
-				Delay:             types.MustParseDuration("1h"),
-				TimelockAddresses: map[types.ChainSelector]string{},
-				Operations: []types.BatchOperation{
-					{
->>>>>>> 683b0b4b
 						ChainSelector: chaintest.Chain2Selector,
 						Transactions: []types.Transaction{
 							{
