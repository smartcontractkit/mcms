package mcms

import (
	"encoding/json"
<<<<<<< HEAD
=======
	"time"

>>>>>>> e49526c6
	"github.com/ethereum/go-ethereum/common"
	"io"
	"os"
	"time"

	"github.com/smartcontractkit/mcms/pkg/errors"
)

type ChainMetadata struct {
	StartingOpCount uint64         `json:"startingOpCount"`
	MCMAddress      common.Address `json:"mcmAddress"`
}

// MCMSProposal is a struct where the target contract is an MCMS contract
// with no forwarder contracts. This type does not support any type of atomic contract
// call batching, as the MCMS contract natively doesn't support batching
type MCMSProposal struct {
	Version              string      `json:"version"`
	ValidUntil           uint32      `json:"validUntil"`
	Signatures           []Signature `json:"signatures"`
	OverridePreviousRoot bool        `json:"overridePreviousRoot"`

	// Map of chain identifier to chain metadata
	ChainMetadata map[ChainIdentifier]ChainMetadata `json:"chainMetadata"`

	// This is intended to be displayed as-is to signers, to give them
	// context for the change. File authors should templatize strings for
	// this purpose in their pipelines.
	Description string `json:"description"`

	// Operations to be executed
	Transactions []ChainOperation `json:"transactions"`
}

func NewProposal(
	version string,
	validUntil uint32,
	signatures []Signature,
	overridePreviousRoot bool,
	chainMetadata map[ChainIdentifier]ChainMetadata,
	description string,
	transactions []ChainOperation,
) (*MCMSProposal, error) {
	proposal := MCMSProposal{
		Version:              version,
		ValidUntil:           validUntil,
		Signatures:           signatures,
		OverridePreviousRoot: overridePreviousRoot,
		ChainMetadata:        chainMetadata,
		Description:          description,
		Transactions:         transactions,
	}

	err := proposal.Validate()
	if err != nil {
		return nil, err
	}

	return &proposal, nil
}

// MarshalJSON implements the JSON marshaller for MCMSProposal
func (m MCMSProposal) MarshalJSON() ([]byte, error) {
	// Validate the proposal before marshalling
	if err := m.Validate(); err != nil {
		return nil, err
	}

	// Use an alias type to avoid recursion
	// We could exclude fields here in the future if necessary
	type Alias MCMSProposal

	return json.Marshal((*Alias)(&m))
}

// UnmarshalJSON implements the JSON unmarshaller for MCMSProposal
func (m *MCMSProposal) UnmarshalJSON(data []byte) error {
	// Use an alias type to avoid recursion
	type Alias MCMSProposal

	// Unmarshal the JSON data into the alias struct to avoid recursion
	if err := json.Unmarshal(data, (*Alias)(m)); err != nil {
		return err
	}

	// Check if AdditionalFields contains "null"
	for i := range m.Transactions {
		if string(m.Transactions[i].Operation.AdditionalFields) == "null" {
			m.Transactions[i].Operation.AdditionalFields = nil
		}
	}
	// Run validation after unmarshalling
	return m.Validate()
}
<<<<<<< HEAD

// NewProposalFromReader reads the proposal from an io.Reader (e.g., file, network response)
func NewProposalFromReader(reader io.Reader) (*MCMSProposal, error) {
=======
func NewProposalFromFile(filePath string) (*MCMSProposal, error) {
>>>>>>> e49526c6
	var out MCMSProposal
	err := json.NewDecoder(reader).Decode(&out)
	if err != nil {
		return nil, err
	}

	return &out, nil
}

// NewProposalFromFile reads the proposal from a file and uses NewProposalFromReader internally
func NewProposalFromFile(filePath string) (*MCMSProposal, error) {
	file, err := os.Open(filePath)
	if err != nil {
		return nil, err
	}
	defer file.Close()

	return NewProposalFromReader(file)
}

// proposalValidateBasic basic validation for an MCMS proposal
func proposalValidateBasic(proposal MCMSProposal) error {
	// Get the current Unix timestamp as an int64
	currentTime := time.Now().Unix()

	currentTimeCasted, err := SafeCastIntToUint32(int(currentTime))
	if err != nil {
		return err
	}
	if proposal.ValidUntil <= currentTimeCasted {
		// ValidUntil is a Unix timestamp, so it should be greater than the current time
		return &errors.InvalidValidUntilError{
			ReceivedValidUntil: proposal.ValidUntil,
		}
	}
	if len(proposal.ChainMetadata) == 0 {
		return &errors.NoChainMetadataError{}
	}

	// We skip validation on timelock proposals. For time lock proposals this transaction list
	// will be empty as it is validated in the timelock proposal struct.
	if len(proposal.Transactions) == 0 && proposal.Version != string(MCMSWithTimelock) {
		return &errors.NoTransactionsError{}
	}

	if proposal.Description == "" {
		return &errors.InvalidDescriptionError{
			ReceivedDescription: proposal.Description,
		}
	}

	return nil
}

// Validate validates the MCMS proposal, including chain specific fields from the additionalFields field of the proposal
func (m *MCMSProposal) Validate() error {
	if m.Version == "" {
		return &errors.InvalidVersionError{
			ReceivedVersion: m.Version,
		}
	}

	if err := proposalValidateBasic(*m); err != nil {
		return err
	}

	// Validate all chains in transactions have an entry in chain metadata
	for _, t := range m.Transactions {
		if _, ok := m.ChainMetadata[t.ChainIdentifier]; !ok {
			return &errors.MissingChainDetailsError{
				ChainIdentifier: uint64(t.ChainIdentifier),
				Parameter:       "chain metadata",
			}
		}
		// Chain specific validations.
		if err := ValidateAdditionalFields(t.Operation.AdditionalFields, t.ChainIdentifier); err != nil {
			return err
		}
	}

	return nil
}

func (m *MCMSProposal) ToExecutor(sim bool) (*Executor, error) {
	// Create a new executor
	executor, err := NewProposalExecutor(m, sim)
	if err != nil {
		return nil, err
	}

	return executor, nil
}

func (m *MCMSProposal) AddSignature(signature Signature) {
	m.Signatures = append(m.Signatures, signature)
}<|MERGE_RESOLUTION|>--- conflicted
+++ resolved
@@ -2,15 +2,12 @@
 
 import (
 	"encoding/json"
-<<<<<<< HEAD
-=======
 	"time"
 
->>>>>>> e49526c6
-	"github.com/ethereum/go-ethereum/common"
 	"io"
 	"os"
-	"time"
+
+	"github.com/ethereum/go-ethereum/common"
 
 	"github.com/smartcontractkit/mcms/pkg/errors"
 )
@@ -101,13 +98,9 @@
 	// Run validation after unmarshalling
 	return m.Validate()
 }
-<<<<<<< HEAD
 
 // NewProposalFromReader reads the proposal from an io.Reader (e.g., file, network response)
 func NewProposalFromReader(reader io.Reader) (*MCMSProposal, error) {
-=======
-func NewProposalFromFile(filePath string) (*MCMSProposal, error) {
->>>>>>> e49526c6
 	var out MCMSProposal
 	err := json.NewDecoder(reader).Decode(&out)
 	if err != nil {
