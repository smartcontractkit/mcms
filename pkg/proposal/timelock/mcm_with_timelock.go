--- conflicted
+++ resolved
@@ -5,12 +5,11 @@
 
 	"encoding/json"
 
-<<<<<<< HEAD
+	"encoding/json"
+
 	mcmsTypes "github.com/smartcontractkit/mcms/pkg/proposal/mcms/types"
 	"github.com/smartcontractkit/mcms/pkg/proposal/timelock/types"
 
-=======
->>>>>>> e49526c6
 	"github.com/ethereum/go-ethereum/common"
 
 	"github.com/smartcontractkit/mcms/pkg/errors"
@@ -113,11 +112,7 @@
 func (m *MCMSWithTimelockProposal) MarshalJSON() ([]byte, error) {
 	// First, marshal the Transactions field from MCMSWithTimelockProposal
 	transactionsBytes, err := json.Marshal(struct {
-<<<<<<< HEAD
-		Transactions []types.BatchChainOperation `json:"transactions"`
-=======
 		Transactions []BatchChainOperation `json:"transactions"`
->>>>>>> e49526c6
 	}{
 		Transactions: m.Transactions,
 	})
@@ -135,15 +130,9 @@
 
 	// Finally, marshal the remaining fields specific to MCMSWithTimelockProposal
 	mcmsWithTimelockFieldsBytes, err := json.Marshal(struct {
-<<<<<<< HEAD
-		Operation         types.TimelockOperationType                  `json:"operation"`
-		MinDelay          string                                       `json:"minDelay"`
-		TimelockAddresses map[mcmsTypes.ChainIdentifier]common.Address `json:"timelockAddresses"`
-=======
 		Operation         TimelockOperation                       `json:"operation"`
 		MinDelay          string                                  `json:"minDelay"`
 		TimelockAddresses map[mcms.ChainIdentifier]common.Address `json:"timelockAddresses"`
->>>>>>> e49526c6
 	}{
 		Operation:         m.Operation,
 		MinDelay:          m.MinDelay,
@@ -169,11 +158,7 @@
 func (m *MCMSWithTimelockProposal) UnmarshalJSON(data []byte) error {
 	// Unmarshal Transactions field from MCMSWithTimelockProposal
 	transactionsFields := struct {
-<<<<<<< HEAD
-		Transactions []types.BatchChainOperation `json:"transactions"`
-=======
 		Transactions []BatchChainOperation `json:"transactions"`
->>>>>>> e49526c6
 	}{}
 
 	if err := json.Unmarshal(data, &transactionsFields); err != nil {
@@ -203,15 +188,9 @@
 
 	// Unmarshal the remaining fields specific to MCMSWithTimelockProposal
 	mcmsWithTimelockFields := struct {
-<<<<<<< HEAD
-		Operation         types.TimelockOperationType                  `json:"operation"`
-		MinDelay          string                                       `json:"minDelay"`
-		TimelockAddresses map[mcmsTypes.ChainIdentifier]common.Address `json:"timelockAddresses"`
-=======
 		Operation         TimelockOperation                       `json:"operation"`
 		MinDelay          string                                  `json:"minDelay"`
 		TimelockAddresses map[mcms.ChainIdentifier]common.Address `json:"timelockAddresses"`
->>>>>>> e49526c6
 	}{}
 
 	if err := json.Unmarshal(data, &mcmsWithTimelockFields); err != nil {
@@ -341,29 +320,6 @@
 		map1[key] = value
 	}
 
-<<<<<<< HEAD
-=======
-	// Return the hash as a [32]byte array
-	return crypto.Keccak256Hash(encoded), nil
-}
-
-func mergeJSON(json1, json2 []byte) ([]byte, error) {
-	var map1, map2 map[string]any
-
-	// Unmarshal both JSON objects into maps
-	if err := json.Unmarshal(json1, &map1); err != nil {
-		return nil, err
-	}
-	if err := json.Unmarshal(json2, &map2); err != nil {
-		return nil, err
-	}
-
-	// Merge map2 into map1
-	for key, value := range map2 {
-		map1[key] = value
-	}
-
->>>>>>> e49526c6
 	// Marshal the merged result back into JSON
 	return json.Marshal(map1)
 }