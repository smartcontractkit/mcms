package mcms

import (
	"context"
	"fmt"

	"github.com/ethereum/go-ethereum/common"

	"github.com/smartcontractkit/mcms/sdk"
	"github.com/smartcontractkit/mcms/types"
)

// TimelockExecutable is a struct that represents a proposal that can be executed
// with a timelock. It contains all the information required to call executeBatch
// for scheduled calls
type TimelockExecutable struct {
	proposal     *TimelockProposal
	predecessors []common.Hash
	executors    map[types.ChainSelector]sdk.TimelockExecutor
}

// NewTimelockExecutable creates a new TimelockExecutable from a proposal and a map of executors.
func NewTimelockExecutable(
	proposal *TimelockProposal,
	executors map[types.ChainSelector]sdk.TimelockExecutor,
) (*TimelockExecutable, error) {
	if proposal.Action != types.TimelockActionSchedule {
		return nil, fmt.Errorf("TimelockExecutable can only be created from a TimelockProposal with action 'schedule'")
	}

	return &TimelockExecutable{
		proposal:  proposal,
		executors: executors,
	}, nil
}

// IsReady checks if ALL the operations in the proposal are ready
// for execution.
// Note: there is some edge cases here where some operations are ready
// but others are not. This is not handled here. Regardless, execution
// should not begin until all operations are ready.
func (t *TimelockExecutable) IsReady(ctx context.Context) error {
	err := t.setPredecessors(ctx)
	if err != nil {
		return fmt.Errorf("unable to set predecessors: %w", err)
	}

	for i, op := range t.proposal.Operations {
		cs := op.ChainSelector
		timelock := t.proposal.TimelockAddresses[cs]
		isOpReady, err := t.executors[cs].IsOperationReady(ctx, timelock, t.predecessors[i+1])
		if err != nil {
			return err
		}

		if !isOpReady {
			return fmt.Errorf("operation %d is not ready", i)
		}
	}

	return nil
}

type Option func(*executeOptions)

type executeOptions struct {
	callProxy string
}

func WithCallProxy(address string) Option {
	return func(opts *executeOptions) {
		opts.callProxy = address
	}
}

// Execute executes the operation at the given index.
// Includes an option to set callProxy to execute the calls through a proxy.
// If the callProxy is not set, the calls will be executed directly
// to the timelock.
<<<<<<< HEAD
func (t *TimelockExecutable) Execute(ctx context.Context, index int, callProxyAddress string) (types.TransactionResult, error) {
=======
func (t *TimelockExecutable) Execute(ctx context.Context, index int, opts ...Option) (string, error) {
	execOpts := &executeOptions{}
	for _, opt := range opts {
		opt(execOpts)
	}

>>>>>>> e38816f2
	err := t.setPredecessors(ctx)
	if err != nil {
		return types.TransactionResult{}, fmt.Errorf("unable to set predecessors: %w", err)
	}

	op := t.proposal.Operations[index]

	// Get target contract
	execAddress := execOpts.callProxy
	if len(execAddress) == 0 {
		execAddress = t.proposal.TimelockAddresses[op.ChainSelector]
	}

	return t.executors[op.ChainSelector].Execute(
		ctx,
		op,
		execAddress,
		t.predecessors[index],
		t.proposal.Salt(),
	)
}

func (t *TimelockExecutable) setPredecessors(ctx context.Context) error {
	if len(t.predecessors) == 0 && len(t.executors) > 0 {
		var err error
		var converters = make(map[types.ChainSelector]sdk.TimelockConverter)
		for chainSelector, executor := range t.executors {
			converters[chainSelector], err = newTimelockConverterFromExecutor(chainSelector, executor)
			if err != nil {
				return fmt.Errorf("unable to create converter from executor: %w", err)
			}
		}

		_, t.predecessors, err = t.proposal.Convert(ctx, converters)
		if err != nil {
			return err
		}
	}

	return nil
}<|MERGE_RESOLUTION|>--- conflicted
+++ resolved
@@ -77,16 +77,12 @@
 // Includes an option to set callProxy to execute the calls through a proxy.
 // If the callProxy is not set, the calls will be executed directly
 // to the timelock.
-<<<<<<< HEAD
-func (t *TimelockExecutable) Execute(ctx context.Context, index int, callProxyAddress string) (types.TransactionResult, error) {
-=======
-func (t *TimelockExecutable) Execute(ctx context.Context, index int, opts ...Option) (string, error) {
+func (t *TimelockExecutable) Execute(ctx context.Context, index int, opts ...Option) (types.TransactionResult, error) {
 	execOpts := &executeOptions{}
 	for _, opt := range opts {
 		opt(execOpts)
 	}
 
->>>>>>> e38816f2
 	err := t.setPredecessors(ctx)
 	if err != nil {
 		return types.TransactionResult{}, fmt.Errorf("unable to set predecessors: %w", err)
