package mcms

import (
	"context"
	"encoding/json"
	"fmt"
	"math/big"
	"testing"
	"time"

	"github.com/ethereum/go-ethereum/accounts/abi/bind"
	"github.com/ethereum/go-ethereum/common"
	geth_types "github.com/ethereum/go-ethereum/core/types"
	"github.com/ethereum/go-ethereum/crypto"
	"github.com/gagliardetto/solana-go"
	"github.com/gagliardetto/solana-go/rpc"
	"github.com/stretchr/testify/mock"
	"github.com/stretchr/testify/require"

	chain_selectors "github.com/smartcontractkit/chain-selectors"

	testutils "github.com/smartcontractkit/mcms/e2e/utils"
	"github.com/smartcontractkit/mcms/internal/testutils/chaintest"
	"github.com/smartcontractkit/mcms/internal/testutils/evmsim"
	"github.com/smartcontractkit/mcms/sdk"
	"github.com/smartcontractkit/mcms/sdk/evm"
	"github.com/smartcontractkit/mcms/sdk/evm/bindings"
	"github.com/smartcontractkit/mcms/sdk/mocks"
	solanasdk "github.com/smartcontractkit/mcms/sdk/solana"
	"github.com/smartcontractkit/mcms/types"
)

var (
	proposerRole  = crypto.Keccak256Hash([]byte("PROPOSER_ROLE"))
	bypasserRole  = crypto.Keccak256Hash([]byte("BYPASSER_ROLE"))
	cancellerRole = crypto.Keccak256Hash([]byte("CANCELLER_ROLE"))
	adminRole     = crypto.Keccak256Hash([]byte("ADMIN_ROLE"))
)

func Test_NewTimelockExecutable(t *testing.T) {
	t.Parallel()

	var (
		executor = mocks.NewTimelockExecutor(t)

		chainMetadata = map[types.ChainSelector]types.ChainMetadata{
			chaintest.Chain1Selector: {
				StartingOpCount: 1,
				MCMAddress:      "0x1234",
			},
		}

		timelockAddresses = map[types.ChainSelector]string{
			chaintest.Chain1Selector: "0x1234",
		}

		tx = types.Transaction{
			To:               "0x1234",
			AdditionalFields: json.RawMessage([]byte(`{"value": 0}`)),
			Data:             common.Hex2Bytes("0x0"),
			OperationMetadata: types.OperationMetadata{
				ContractType: "Test contract",
				Tags:         []string{"testTag1", "testTag2"},
			},
		}

		batchOps = []types.BatchOperation{
			{
				ChainSelector: chaintest.Chain1Selector,
				Transactions: []types.Transaction{
					tx,
				},
			},
		}
	)

	tests := []struct {
		name          string
		giveProposal  *TimelockProposal
		giveExecutors map[types.ChainSelector]sdk.TimelockExecutor
		wantErr       bool
		wantErrMsg    string
	}{
		{
			name: "success",
			giveProposal: &TimelockProposal{
				BaseProposal: BaseProposal{
					Version:              "v1",
					Kind:                 types.KindTimelockProposal,
					Description:          "description",
					ValidUntil:           2004259681,
					OverridePreviousRoot: false,
					Signatures:           []types.Signature{},
					ChainMetadata:        chainMetadata,
				},
				Action:            types.TimelockActionSchedule,
				Delay:             types.MustParseDuration("1h"),
				TimelockAddresses: timelockAddresses,
				Operations:        batchOps,
			},
			giveExecutors: map[types.ChainSelector]sdk.TimelockExecutor{
				types.ChainSelector(1): executor,
			},
			wantErr:    false,
			wantErrMsg: "",
		},
	}

	for _, tt := range tests {
		t.Run(tt.name, func(t *testing.T) {
			t.Parallel()

			_, err := NewTimelockExecutable(tt.giveProposal, tt.giveExecutors)

			if tt.wantErr {
				require.Error(t, err)
				require.Contains(t, err.Error(), tt.wantErrMsg)
			} else {
				require.NoError(t, err)
			}
		})
	}
}

func Test_TimelockExecutable_Execute(t *testing.T) {
	t.Parallel()

	ctx := context.Background()
	defaultProposal := func() *TimelockProposal {
		return &TimelockProposal{
			BaseProposal: BaseProposal{
				Version:              "v1",
				Kind:                 types.KindTimelockProposal,
				Description:          "description",
				ValidUntil:           2004259681,
				OverridePreviousRoot: false,
				Signatures:           []types.Signature{},
				ChainMetadata: map[types.ChainSelector]types.ChainMetadata{
					chaintest.Chain1Selector: {
						StartingOpCount: 1,
						MCMAddress:      "0x1234",
					},
				},
			},
			Action:            types.TimelockActionSchedule,
			Delay:             types.MustParseDuration("1h"),
			TimelockAddresses: map[types.ChainSelector]string{chaintest.Chain1Selector: "0x5678"},
			Operations: []types.BatchOperation{{
				ChainSelector: chaintest.Chain1Selector,
				Transactions: []types.Transaction{{
					To:               "0x9012",
					AdditionalFields: json.RawMessage([]byte(`{"value": 0}`)),
					Data:             common.Hex2Bytes("0x0"),
					OperationMetadata: types.OperationMetadata{
						ContractType: "Test contract",
						Tags:         []string{"testTag1", "testTag2"},
					},
				}},
			}},
		}
	}

	tests := []struct {
		name    string
		setup   func(t *testing.T) (*TimelockProposal, map[types.ChainSelector]sdk.TimelockExecutor)
		index   int
		want    string
		wantErr string
		option  Option
	}{
		{
			name: "success",
			setup: func(t *testing.T) (*TimelockProposal, map[types.ChainSelector]sdk.TimelockExecutor) {
				t.Helper()

				executor := mocks.NewTimelockExecutor(t)
				executor.EXPECT().
<<<<<<< HEAD
					Execute(ctx, mock.Anything, mock.Anything, mock.Anything, mock.Anything).
					Return(types.TransactionResult{
						Hash:        "signature",
						ChainFamily: chain_selectors.FamilyEVM,
					}, nil).Once()
=======
					Execute(ctx, mock.Anything, "0x5678", mock.Anything, mock.Anything).
					Return("signature", nil).Once()
>>>>>>> e38816f2
				executors := map[types.ChainSelector]sdk.TimelockExecutor{chaintest.Chain1Selector: executor}

				return defaultProposal(), executors
			},
			want: "signature",
		},
		{
			name: "success with callproxy",
			setup: func(t *testing.T) (*TimelockProposal, map[types.ChainSelector]sdk.TimelockExecutor) {
				t.Helper()

				executor := mocks.NewTimelockExecutor(t)
				executor.EXPECT().
					Execute(ctx, mock.Anything, "0xABCD", mock.Anything, mock.Anything).
					Return("signature", nil).Once()
				executors := map[types.ChainSelector]sdk.TimelockExecutor{chaintest.Chain1Selector: executor}

				return defaultProposal(), executors
			},
			option: WithCallProxy("0xABCD"),
			want:   "signature",
		},
		{
			name: "failure: converter from executor error",
			setup: func(t *testing.T) (*TimelockProposal, map[types.ChainSelector]sdk.TimelockExecutor) {
				t.Helper()
				executors := map[types.ChainSelector]sdk.TimelockExecutor{
					types.ChainSelector(12345789): mocks.NewTimelockExecutor(t),
				}

				return defaultProposal(), executors
			},
			wantErr: "unable to set predecessors: unable to create converter from executor: chain family not found for selector",
		},
		{
			name: "failure: convert error",
			setup: func(t *testing.T) (*TimelockProposal, map[types.ChainSelector]sdk.TimelockExecutor) {
				t.Helper()

				solanaClient := &rpc.Client{}
				solanaAuth, err := solana.NewRandomPrivateKey()
				require.NoError(t, err)
				executors := map[types.ChainSelector]sdk.TimelockExecutor{
					chaintest.Chain4Selector: solanasdk.NewTimelockExecutor(solanaClient, solanaAuth),
				}

				return defaultProposal(), executors
			},
			wantErr: "unable to set predecessors: unable to find converter for chain selector",
		},
		{
			name: "failure: execute error",
			setup: func(t *testing.T) (*TimelockProposal, map[types.ChainSelector]sdk.TimelockExecutor) {
				t.Helper()

				executor := mocks.NewTimelockExecutor(t)
				executor.EXPECT().
<<<<<<< HEAD
					Execute(ctx, mock.Anything, mock.Anything, mock.Anything, mock.Anything).
					Return(types.TransactionResult{}, fmt.Errorf("execute error")).Once()
=======
					Execute(ctx, mock.Anything, "0x5678", mock.Anything, mock.Anything).
					Return("", fmt.Errorf("execute error")).Once()
>>>>>>> e38816f2
				executors := map[types.ChainSelector]sdk.TimelockExecutor{chaintest.Chain1Selector: executor}

				return defaultProposal(), executors
			},
			wantErr: "execute error",
		},
	}
	for _, tt := range tests {
		t.Run(tt.name, func(t *testing.T) {
			t.Parallel()

			proposal, executors := tt.setup(t)
			timelockExecutable, err := NewTimelockExecutable(proposal, executors)
			require.NoError(t, err)

			var got string
			if tt.option != nil {
				got, err = timelockExecutable.Execute(ctx, tt.index, tt.option)
			} else {
				got, err = timelockExecutable.Execute(ctx, tt.index)
			}

			if tt.wantErr == "" {
				require.NoError(t, err)
				require.Equal(t, tt.want, got.Hash)
			} else {
				require.ErrorContains(t, err, tt.wantErr)
			}
		})
	}
}

func Test_ScheduleAndExecuteProposal(t *testing.T) {
	t.Parallel()

	ctx := context.Background()

	tests := []struct {
		name        string
		targetRoles []common.Hash
		wantErr     bool
		wantErrMsg  string
	}{
		{
			name:        "valid schedule and execute proposal with one tx and one op",
			targetRoles: []common.Hash{proposerRole},
			wantErr:     false,
			wantErrMsg:  "",
		},
		{
			name:        "valid schedule and execute proposal with one tx and three ops",
			targetRoles: []common.Hash{proposerRole, bypasserRole, cancellerRole},
			wantErr:     false,
			wantErrMsg:  "",
		},
	}

	for _, tt := range tests {
		t.Run(tt.name, func(t *testing.T) {
			t.Parallel()

			scheduleAndExecuteGrantRolesProposal(t, ctx, tt.targetRoles)
		})
	}
}

func Test_ScheduleAndCancelProposal(t *testing.T) {
	t.Parallel()

	ctx := context.Background()

	tests := []struct {
		name        string
		targetRoles []common.Hash
		wantErr     bool
		wantErrMsg  string
	}{
		{
			name:        "valid schedule and cancel proposal with one tx and one op",
			targetRoles: []common.Hash{proposerRole},
			wantErr:     false,
			wantErrMsg:  "",
		},
		{
			name:        "valid schedule and cancel proposal with one tx and three ops",
			targetRoles: []common.Hash{proposerRole, bypasserRole, cancellerRole},
			wantErr:     false,
			wantErrMsg:  "",
		},
	}

	for _, tt := range tests {
		t.Run(tt.name, func(t *testing.T) {
			t.Parallel()

			scheduleAndCancelGrantRolesProposal(t, ctx, tt.targetRoles)
		})
	}
}

func scheduleGrantRolesProposal(t *testing.T, ctx context.Context, targetRoles []common.Hash, delay types.Duration) (evmsim.SimulatedChain, *bindings.ManyChainMultiSig, *bindings.RBACTimelock, TimelockProposal, []common.Hash) {
	t.Helper()

	sim := evmsim.NewSimulatedChain(t, 1)
	mcmC, _ := sim.DeployMCMContract(t, sim.Signers[0])
	sim.SetMCMSConfig(t, sim.Signers[0], mcmC)

	// Deploy a timelock contract for testing
	timelockC, _ := sim.DeployRBACTimelock(t, sim.Signers[0], sim.Signers[0].Address(t),
		[]common.Address{mcmC.Address()},
		[]common.Address{mcmC.Address(), sim.Signers[0].Address(t)},
		[]common.Address{mcmC.Address()},
		[]common.Address{mcmC.Address()},
	)

	// Give timelock admin permissions
	_, err := timelockC.GrantRole(sim.Signers[0].NewTransactOpts(t), adminRole, timelockC.Address())
	require.NoError(t, err)
	sim.Backend.Commit()

	// renounce admin role
	_, err = timelockC.RenounceRole(sim.Signers[0].NewTransactOpts(t), adminRole, sim.Signers[0].Address(t))
	require.NoError(t, err)
	sim.Backend.Commit()

	// Construct example transactions
	grantRoleDatas := make([][]byte, 0)
	timelockAbi, err := bindings.RBACTimelockMetaData.GetAbi()
	var grantRoleData []byte
	for _, role := range targetRoles {
		require.NoError(t, err)
		grantRoleData, err = timelockAbi.Pack("grantRole", role, sim.Signers[0].Address(t))
		require.NoError(t, err)
		grantRoleDatas = append(grantRoleDatas, grantRoleData)
	}

	// Validate Contract State and verify role does not exist
	var hasRole bool
	for _, role := range targetRoles {
		hasRole, err = timelockC.HasRole(&bind.CallOpts{}, role, sim.Signers[0].Address(t))
		require.NoError(t, err)
		require.False(t, hasRole)
	}

	// Construct transactions
	transactions := make([]types.Transaction, 0)
	for _, data := range grantRoleDatas {
		transactions = append(transactions, evm.NewTransaction(
			timelockC.Address(),
			data,
			big.NewInt(0),
			"RBACTimelock",
			[]string{"RBACTimelock", "GrantRole"},
		))
	}

	// Construct a proposal
	proposal := TimelockProposal{
		BaseProposal: BaseProposal{
			Version:              "v1",
			Description:          "Grants RBACTimelock 'Proposer' Role to MCMS Contract",
			Kind:                 types.KindProposal,
			ValidUntil:           2004259681,
			Signatures:           []types.Signature{},
			OverridePreviousRoot: false,
			ChainMetadata: map[types.ChainSelector]types.ChainMetadata{
				chaintest.Chain1Selector: {
					StartingOpCount: 0,
					MCMAddress:      mcmC.Address().Hex(),
				},
			},
		},
		Operations: []types.BatchOperation{
			{
				ChainSelector: chaintest.Chain1Selector,
				Transactions:  transactions,
			},
		},
		Action: types.TimelockActionSchedule,
		Delay:  delay,
		TimelockAddresses: map[types.ChainSelector]string{
			chaintest.Chain1Selector: timelockC.Address().Hex(),
		},
	}

	return sim, mcmC, timelockC, proposal, targetRoles
}

func scheduleAndExecuteGrantRolesProposal(t *testing.T, ctx context.Context, targetRoles []common.Hash) {
	t.Helper()

	sim, mcmC, timelockC, proposal, _ := scheduleGrantRolesProposal(t, ctx, targetRoles, types.MustParseDuration("5s"))

	converters := map[types.ChainSelector]sdk.TimelockConverter{
		chaintest.Chain1Selector: &evm.TimelockConverter{},
	}

	// convert proposal to mcms
	mcmsProposal, predecessors, err := proposal.Convert(ctx, converters)
	require.NoError(t, err)
	mcmsProposal.UseSimulatedBackend(true)
	tree, err := mcmsProposal.MerkleTree()
	require.NoError(t, err)

	// Gen caller map for easy access
	inspectors := map[types.ChainSelector]sdk.Inspector{
		chaintest.Chain1Selector: evm.NewInspector(sim.Backend.Client()),
	}

	// Construct executor
	signable, err := NewSignable(&mcmsProposal, inspectors)
	require.NoError(t, err)
	require.NotNil(t, signable)

	_, err = signable.SignAndAppend(NewPrivateKeySigner(sim.Signers[0].PrivateKey))
	require.NoError(t, err)

	// Validate the signatures
	quorumMet, err := signable.ValidateSignatures(ctx)
	require.NoError(t, err)
	require.True(t, quorumMet)

	// Construct encoders
	encoders, err := mcmsProposal.GetEncoders()
	require.NoError(t, err)

	// Construct executors
	executors := map[types.ChainSelector]sdk.Executor{
		chaintest.Chain1Selector: evm.NewExecutor(
			encoders[chaintest.Chain1Selector].(*evm.Encoder),
			sim.Backend.Client(),
			sim.Signers[0].NewTransactOpts(t),
		),
	}

	// Construct executable
	executable, err := NewExecutable(&mcmsProposal, executors)
	require.NoError(t, err)

	// SetRoot on the contract
	tx, err := executable.SetRoot(ctx, chaintest.Chain1Selector)
	require.NoError(t, err)
	require.NotEmpty(t, tx.Hash)
	sim.Backend.Commit()

	// Validate Contract State and verify root was set
	root, err := mcmC.GetRoot(&bind.CallOpts{})
	require.NoError(t, err)
	require.Equal(t, root.Root, [32]byte(tree.Root.Bytes()))
	require.Equal(t, root.ValidUntil, proposal.ValidUntil)

	// Execute the proposal
	var receipt *geth_types.Receipt
	for i := range proposal.Operations {
		tx, err = executable.Execute(ctx, i)
		require.NoError(t, err)
		require.NotEmpty(t, tx.Hash)
		sim.Backend.Commit()

		// Wait for the transaction to be mined
		receipt, err = testutils.WaitMinedWithTxHash(ctx, sim.Backend.Client(), common.HexToHash(tx.Hash))
		require.NoError(t, err)
		require.NotNil(t, receipt)
		require.Equal(t, geth_types.ReceiptStatusSuccessful, receipt.Status)
	}

	// Check the state of the MCMS contract
	newOpCount, err := mcmC.GetOpCount(&bind.CallOpts{})
	require.NoError(t, err)
	require.NotNil(t, newOpCount)
	require.Equal(t, uint64(1), newOpCount.Uint64())

	// Construct executors
	tExecutors := map[types.ChainSelector]sdk.TimelockExecutor{
		chaintest.Chain1Selector: evm.NewTimelockExecutor(
			sim.Backend.Client(),
			sim.Signers[0].NewTransactOpts(t),
		),
	}

	// Create new executable
	tExecutable, err := NewTimelockExecutable(&proposal, tExecutors)
	require.NoError(t, err)

	for i := range predecessors {
		if i == 0 {
			continue
		}

		var isOperation, isOperationPending, isOperationReady bool
		isOperation, err = timelockC.IsOperation(&bind.CallOpts{}, predecessors[i])
		require.NoError(t, err)
		require.True(t, isOperation)
		isOperationPending, err = timelockC.IsOperationPending(&bind.CallOpts{}, predecessors[i])
		require.NoError(t, err)
		require.True(t, isOperationPending)
		isOperationReady, err = timelockC.IsOperationReady(&bind.CallOpts{}, predecessors[i])
		require.NoError(t, err)
		require.False(t, isOperationReady)
	}

	// Check IsReady function fails
	err = tExecutable.IsReady(ctx)
	require.Error(t, err)

	// sleep for 5 seconds and then mine a block
	require.NoError(t, sim.Backend.AdjustTime(5*time.Second))
	sim.Backend.Commit() // Note < 1.14 geth needs a commit after adjusting time.

	// Check that the operation is now ready
	err = tExecutable.IsReady(ctx)
	require.NoError(t, err)

	// Execute the proposal
	_, err = tExecutable.Execute(ctx, 0)
	require.NoError(t, err)
	sim.Backend.Commit()

	// Check that the operation is done
	for i := range predecessors {
		if i == 0 {
			continue
		}

		isOperationDone, err := timelockC.IsOperationDone(&bind.CallOpts{}, predecessors[i])
		require.NoError(t, err)
		require.True(t, isOperationDone)
	}

	// Check the state of the timelock contract
	for _, role := range targetRoles {
		roleCount, err := timelockC.GetRoleMemberCount(&bind.CallOpts{}, role)
		require.NoError(t, err)
		require.Equal(t, big.NewInt(2), roleCount)
		newRoleOwner, err := timelockC.GetRoleMember(&bind.CallOpts{}, role, big.NewInt(1))
		require.NoError(t, err)
		require.Equal(t, sim.Signers[0].Address(t).Hex(), newRoleOwner.Hex())
	}
}

func scheduleAndCancelGrantRolesProposal(t *testing.T, ctx context.Context, targetRoles []common.Hash) {
	t.Helper()

	sim, mcmC, timelockC, proposal, _ := scheduleGrantRolesProposal(t, ctx, targetRoles, types.MustParseDuration("5m"))

	converters := map[types.ChainSelector]sdk.TimelockConverter{
		chaintest.Chain1Selector: &evm.TimelockConverter{},
	}

	// convert proposal to mcms
	mcmsProposal, predecessors, err := proposal.Convert(ctx, converters)
	require.NoError(t, err)
	mcmsProposal.UseSimulatedBackend(true)
	tree, err := mcmsProposal.MerkleTree()
	require.NoError(t, err)

	// Gen caller map for easy access
	inspectors := map[types.ChainSelector]sdk.Inspector{
		chaintest.Chain1Selector: evm.NewInspector(sim.Backend.Client()),
	}

	// Construct executor
	signable, err := NewSignable(&mcmsProposal, inspectors)
	require.NoError(t, err)
	require.NotNil(t, signable)

	_, err = signable.SignAndAppend(NewPrivateKeySigner(sim.Signers[0].PrivateKey))
	require.NoError(t, err)

	// Validate the signatures
	quorumMet, err := signable.ValidateSignatures(ctx)
	require.NoError(t, err)
	require.True(t, quorumMet)

	// Construct encoders
	encoders, err := mcmsProposal.GetEncoders()
	require.NoError(t, err)

	// Construct executors
	executors := map[types.ChainSelector]sdk.Executor{
		chaintest.Chain1Selector: evm.NewExecutor(
			encoders[chaintest.Chain1Selector].(*evm.Encoder),
			sim.Backend.Client(),
			sim.Signers[0].NewTransactOpts(t),
		),
	}

	// Construct executable
	executable, err := NewExecutable(&mcmsProposal, executors)
	require.NoError(t, err)

	// SetRoot on the contract
	txHash, err := executable.SetRoot(ctx, chaintest.Chain1Selector)
	require.NoError(t, err)
	require.NotEmpty(t, txHash)
	sim.Backend.Commit()

	// Validate Contract State and verify root was set
	root, err := mcmC.GetRoot(&bind.CallOpts{})
	require.NoError(t, err)
	require.Equal(t, root.Root, [32]byte(tree.Root.Bytes()))
	require.Equal(t, root.ValidUntil, proposal.ValidUntil)

	// Execute the proposal
	var receipt *geth_types.Receipt
	var tx types.TransactionResult
	for i := range proposal.Operations {
		tx, err = executable.Execute(ctx, i)
		require.NoError(t, err)
		require.NotEmpty(t, txHash)
		sim.Backend.Commit()

		// Wait for the transaction to be mined
		receipt, err = testutils.WaitMinedWithTxHash(ctx, sim.Backend.Client(), common.HexToHash(tx.Hash))
		require.NoError(t, err)
		require.NotNil(t, receipt)
		require.Equal(t, geth_types.ReceiptStatusSuccessful, receipt.Status)
	}

	// Check the state of the MCMS contract
	newOpCount, err := mcmC.GetOpCount(&bind.CallOpts{})
	require.NoError(t, err)
	require.NotNil(t, newOpCount)
	require.Equal(t, uint64(1), newOpCount.Uint64())

	// Construct executors
	tExecutors := map[types.ChainSelector]sdk.TimelockExecutor{
		chaintest.Chain1Selector: evm.NewTimelockExecutor(
			sim.Backend.Client(),
			sim.Signers[0].NewTransactOpts(t),
		),
	}

	// Create new executable
	tExecutable, err := NewTimelockExecutable(&proposal, tExecutors)
	require.NoError(t, err)

	for i := range predecessors {
		if i == 0 {
			continue
		}

		var isOperation, isOperationPending, isOperationReady bool
		isOperation, err = timelockC.IsOperation(&bind.CallOpts{}, predecessors[i])
		require.NoError(t, err)
		require.True(t, isOperation)
		isOperationPending, err = timelockC.IsOperationPending(&bind.CallOpts{}, predecessors[i])
		require.NoError(t, err)
		require.True(t, isOperationPending)
		isOperationReady, err = timelockC.IsOperationReady(&bind.CallOpts{}, predecessors[i])
		require.NoError(t, err)
		require.False(t, isOperationReady)
	}

	// Check IsReady function fails
	err = tExecutable.IsReady(ctx)
	require.Error(t, err)

	// Construct cancel proposal
	cancelProposal := proposal
	cancelProposal.ChainMetadata[chaintest.Chain1Selector] = types.ChainMetadata{
		StartingOpCount: 1,
		MCMAddress:      mcmC.Address().Hex(),
	}
	cancelProposal.Action = types.TimelockActionCancel

	// TODO: in practice ValidUntil would need to be updated here, but we set a validUntil
	// far enough in the future that it doesn't matter for this test.

	// convert cancelProposal to mcms
	cancelMcmsProposal, _, err := cancelProposal.Convert(ctx, converters)
	require.NoError(t, err)
	cancelMcmsProposal.UseSimulatedBackend(true)
	// cancelTree, err := cancelMcmsProposal.MerkleTree()
	require.NoError(t, err)

	// Construct executor
	cancelSignable, err := NewSignable(&cancelMcmsProposal, inspectors)
	require.NoError(t, err)
	require.NotNil(t, cancelSignable)

	_, err = cancelSignable.SignAndAppend(NewPrivateKeySigner(sim.Signers[0].PrivateKey))
	require.NoError(t, err)

	// Validate the signatures
	cancelQuorumMet, err := cancelSignable.ValidateSignatures(ctx)
	require.NoError(t, err)
	require.True(t, cancelQuorumMet)

	// Construct encoders
	cancelEncoders, err := cancelMcmsProposal.GetEncoders()
	require.NoError(t, err)

	// Construct executors
	cancelExecutors := map[types.ChainSelector]sdk.Executor{
		chaintest.Chain1Selector: evm.NewExecutor(
			cancelEncoders[chaintest.Chain1Selector].(*evm.Encoder),
			sim.Backend.Client(),
			sim.Signers[0].NewTransactOpts(t),
		),
	}

	// Construct executable
	cancelExecutable, err := NewExecutable(&cancelMcmsProposal, cancelExecutors)
	require.NoError(t, err)

	// SetRoot on the contract
	tx, err = cancelExecutable.SetRoot(ctx, chaintest.Chain1Selector)
	require.NoError(t, err)
	require.NotEmpty(t, txHash)
	sim.Backend.Commit()

	cancelReceipt, err := testutils.WaitMinedWithTxHash(ctx, sim.Backend.Client(), common.HexToHash(tx.Hash))
	require.NoError(t, err)
	require.NotNil(t, cancelReceipt)
	require.Equal(t, geth_types.ReceiptStatusSuccessful, cancelReceipt.Status)

	// Validate Contract State and verify root was set
	cancelRoot, err := mcmC.GetRoot(&bind.CallOpts{})
	require.NoError(t, err)
	// require.Equal(t, cancelRoot.Root, [32]byte(cancelTree.Root.Bytes()))
	require.Equal(t, cancelRoot.ValidUntil, cancelProposal.ValidUntil)

	// Execute the cancelProposal
	for i := range cancelProposal.Operations {
		tx, err = cancelExecutable.Execute(ctx, i)
		require.NoError(t, err)
		require.NotEmpty(t, txHash)
		sim.Backend.Commit()

		// Wait for the transaction to be mined
		cancelReceipt, err = testutils.WaitMinedWithTxHash(ctx, sim.Backend.Client(), common.HexToHash(tx.Hash))
		require.NoError(t, err)
		require.NotNil(t, cancelReceipt)
		require.Equal(t, geth_types.ReceiptStatusSuccessful, cancelReceipt.Status)
	}

	// Check the state of the MCMS contract
	newOpCount, err = mcmC.GetOpCount(&bind.CallOpts{})
	require.NoError(t, err)
	require.NotNil(t, newOpCount)
	require.Equal(t, uint64(2), newOpCount.Uint64())

	for i := range predecessors {
		if i == 0 {
			continue
		}

		var isOperation, isOperationPending, isOperationReady bool
		isOperation, err = timelockC.IsOperation(&bind.CallOpts{}, predecessors[i])
		require.NoError(t, err)
		require.False(t, isOperation)
		isOperationPending, err = timelockC.IsOperationPending(&bind.CallOpts{}, predecessors[i])
		require.NoError(t, err)
		require.False(t, isOperationPending)
		isOperationReady, err = timelockC.IsOperationReady(&bind.CallOpts{}, predecessors[i])
		require.NoError(t, err)
		require.False(t, isOperationReady)
	}
}<|MERGE_RESOLUTION|>--- conflicted
+++ resolved
@@ -175,16 +175,11 @@
 
 				executor := mocks.NewTimelockExecutor(t)
 				executor.EXPECT().
-<<<<<<< HEAD
-					Execute(ctx, mock.Anything, mock.Anything, mock.Anything, mock.Anything).
+					Execute(ctx, mock.Anything, "0x5678", mock.Anything, mock.Anything).
 					Return(types.TransactionResult{
 						Hash:        "signature",
 						ChainFamily: chain_selectors.FamilyEVM,
 					}, nil).Once()
-=======
-					Execute(ctx, mock.Anything, "0x5678", mock.Anything, mock.Anything).
-					Return("signature", nil).Once()
->>>>>>> e38816f2
 				executors := map[types.ChainSelector]sdk.TimelockExecutor{chaintest.Chain1Selector: executor}
 
 				return defaultProposal(), executors
@@ -199,7 +194,10 @@
 				executor := mocks.NewTimelockExecutor(t)
 				executor.EXPECT().
 					Execute(ctx, mock.Anything, "0xABCD", mock.Anything, mock.Anything).
-					Return("signature", nil).Once()
+					Return(types.TransactionResult{
+						Hash:        "signature",
+						ChainFamily: chain_selectors.FamilyEVM,
+					}, nil).Once()
 				executors := map[types.ChainSelector]sdk.TimelockExecutor{chaintest.Chain1Selector: executor}
 
 				return defaultProposal(), executors
@@ -242,13 +240,8 @@
 
 				executor := mocks.NewTimelockExecutor(t)
 				executor.EXPECT().
-<<<<<<< HEAD
-					Execute(ctx, mock.Anything, mock.Anything, mock.Anything, mock.Anything).
+					Execute(ctx, mock.Anything, "0x5678", mock.Anything, mock.Anything).
 					Return(types.TransactionResult{}, fmt.Errorf("execute error")).Once()
-=======
-					Execute(ctx, mock.Anything, "0x5678", mock.Anything, mock.Anything).
-					Return("", fmt.Errorf("execute error")).Once()
->>>>>>> e38816f2
 				executors := map[types.ChainSelector]sdk.TimelockExecutor{chaintest.Chain1Selector: executor}
 
 				return defaultProposal(), executors
@@ -264,7 +257,7 @@
 			timelockExecutable, err := NewTimelockExecutable(proposal, executors)
 			require.NoError(t, err)
 
-			var got string
+			var got types.TransactionResult
 			if tt.option != nil {
 				got, err = timelockExecutable.Execute(ctx, tt.index, tt.option)
 			} else {
