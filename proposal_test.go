package mcms

import (
	"encoding/json"
	"errors"
	"io"
	"math"
	"strings"
	"testing"

	"github.com/ethereum/go-ethereum/common"
	"github.com/go-playground/validator/v10"
	"github.com/stretchr/testify/assert"
	"github.com/stretchr/testify/require"

	"github.com/smartcontractkit/mcms/internal/testutils/chaintest"
	"github.com/smartcontractkit/mcms/sdk"
	"github.com/smartcontractkit/mcms/sdk/evm"
	"github.com/smartcontractkit/mcms/types"
)

var (
	TestAddress = "0x1234567890abcdef"
)

func Test_BaseProposal_AppendSignature(t *testing.T) {
	t.Parallel()

	signature := types.Signature{}

	proposal := BaseProposal{}

	assert.Empty(t, proposal.Signatures)

	proposal.AppendSignature(signature)

	assert.Equal(t, []types.Signature{signature}, proposal.Signatures)
}

func Test_NewProposal(t *testing.T) {
	t.Parallel()

	tests := []struct {
		name    string
		give    string
		want    Proposal
		wantErr string
	}{
		{
			name: "success: initializes a proposal from an io.Reader",
			give: `{
				"version": "v1",
				"kind": "Proposal",
				"validUntil": 2004259681,
				"chainMetadata": {
					"3379446385462418246": {}
				},
				"operations": [
					{
						"chainSelector": 3379446385462418246
					}
				]
			}`,
			want: Proposal{
				BaseProposal: BaseProposal{
					Version:    "v1",
					Kind:       types.KindProposal,
					ValidUntil: 2004259681,
					ChainMetadata: map[types.ChainSelector]types.ChainMetadata{
						chaintest.Chain1Selector: {},
					},
				},
				Operations: []types.Operation{
					{ChainSelector: chaintest.Chain1Selector},
				},
			},
		},
		{
			name:    "failure: could not unmarshal JSON",
			give:    `invalid`,
			wantErr: "invalid character 'i' looking for beginning of value",
		},
		{
			name: "failure: invalid proposal",
			give: `{
				"version": "v1",
				"kind": "Proposal",
				"validUntil": 2004259681,
				"chainMetadata": {},
				"operations": [
					{}
				]
			}`,
			wantErr: "Key: 'Proposal.BaseProposal.ChainMetadata' Error:Field validation for 'ChainMetadata' failed on the 'min' tag",
		},
		{
			name: "failure: invalid proposal kind",
			give: `{
				"version": "v1",
				"kind": "TimelockProposal",
				"validUntil": 2004259681,
				"chainMetadata": {
					"3379446385462418246": {}
				},
				"operations": [
					{
						"chainSelector": 3379446385462418246
					}
				]
			}`,
			wantErr: "invalid proposal kind: TimelockProposal, value accepted is Proposal",
		},
	}

	for _, tt := range tests {
		t.Run(tt.name, func(t *testing.T) {
			t.Parallel()

			give := strings.NewReader(tt.give)

			fileProposal, err := NewProposal(give)

			if tt.wantErr != "" {
				require.EqualError(t, err, tt.wantErr)
			} else {
				require.NoError(t, err)
				assert.Equal(t, tt.want, *fileProposal)
			}
		})
	}
}

func Test_WriteProposal(t *testing.T) {
	t.Parallel()

	tests := []struct {
		name       string
		give       *Proposal
		giveWriter func() io.Writer // Use this to overwrite the default writer
		want       string
		wantErr    string
	}{
		{
			name: "success: writes a proposal to an io.Writer",
			give: &Proposal{
				BaseProposal: BaseProposal{
					Version:    "1",
					Kind:       types.KindProposal,
					ValidUntil: 2004259681,
					ChainMetadata: map[types.ChainSelector]types.ChainMetadata{
						chaintest.Chain1Selector: {},
					},
				},
				Operations: []types.Operation{
					{ChainSelector: chaintest.Chain1Selector},
				},
			},
			want: `{
				"version": "1",
				"kind": "Proposal",
				"description": "",
				"validUntil": 2004259681,
				"overridePreviousRoot": false,
				"signatures": null,
				"chainMetadata": {
					"3379446385462418246": {
						"mcmAddress": "",
						"startingOpCount": 0
					}
				},
				"operations": [
					{
						"chainSelector": 3379446385462418246,
						"transaction": {
							"to": "",
							"additionalFields": null,
							"data": null,
							"tags": null,
							"contractType": ""
						}
					}
				]
			}`,
		},
		{
			name: "failure: writer returns error",
			giveWriter: func() io.Writer {
				return newFakeWriter(0, errors.New("write error"))
			},
			give:    &Proposal{},
			wantErr: "write error",
		},
	}

	for _, tt := range tests {
		t.Run(tt.name, func(t *testing.T) {
			t.Parallel()

			var w io.Writer
			b := new(strings.Builder)

			if tt.giveWriter != nil {
				w = tt.giveWriter()
			} else {
				w = b
			}

			err := WriteProposal(w, tt.give)

			if tt.wantErr != "" {
				require.EqualError(t, err, tt.wantErr)
			} else {
				require.NoError(t, err)
				assert.JSONEq(t, tt.want, b.String())
			}
		})
	}
}

func Test_Proposal_Validate(t *testing.T) {
	t.Parallel()

	tests := []struct {
		name     string
		give     Proposal
		wantErrs []string
	}{
		{
			name: "valid",
			give: Proposal{
				BaseProposal: BaseProposal{
					Version:    "v1",
					Kind:       types.KindProposal,
					ValidUntil: 2004259681,
					Signatures: []types.Signature{},
					ChainMetadata: map[types.ChainSelector]types.ChainMetadata{
						chaintest.Chain1Selector: {
							StartingOpCount: 1,
							MCMAddress:      TestAddress,
						},
					},
				},
				Operations: []types.Operation{
					{
						ChainSelector: chaintest.Chain1Selector,
						Transaction: types.Transaction{
							To:               TestAddress,
							AdditionalFields: json.RawMessage([]byte(`{"value": 0}`)),
							Data:             common.Hex2Bytes("0x"),
							OperationMetadata: types.OperationMetadata{
								ContractType: "Sample contract",
								Tags:         []string{"tag1", "tag2"},
							},
						},
					},
				},
			},
			wantErrs: []string{},
		},
		{
			name: "required fields validation",
			give: Proposal{
				BaseProposal: BaseProposal{},
			},
			wantErrs: []string{
				"Key: 'Proposal.BaseProposal.Version' Error:Field validation for 'Version' failed on the 'required' tag",
				"Key: 'Proposal.BaseProposal.ValidUntil' Error:Field validation for 'ValidUntil' failed on the 'required' tag",
				"Key: 'Proposal.BaseProposal.ChainMetadata' Error:Field validation for 'ChainMetadata' failed on the 'required' tag",
				"Key: 'Proposal.Operations' Error:Field validation for 'Operations' failed on the 'required' tag",
				"Key: 'Proposal.BaseProposal.Kind' Error:Field validation for 'Kind' failed on the 'required' tag",
			},
		},
		{
			name: "min validation",
			give: Proposal{
				BaseProposal: BaseProposal{
					Version:       "v1",
					ValidUntil:    2004259681,
					Signatures:    []types.Signature{},
					ChainMetadata: map[types.ChainSelector]types.ChainMetadata{},
				},
				Operations: []types.Operation{},
			},
			wantErrs: []string{
				"Key: 'Proposal.BaseProposal.ChainMetadata' Error:Field validation for 'ChainMetadata' failed on the 'min' tag",
				"Key: 'Proposal.Operations' Error:Field validation for 'Operations' failed on the 'min' tag",
				"Key: 'Proposal.BaseProposal.Kind' Error:Field validation for 'Kind' failed on the 'required' tag",
			},
		},
		{
			name: "invalid chain metadata",
			give: Proposal{
				BaseProposal: BaseProposal{
					Version:    "v1",
					Kind:       types.KindProposal,
					ValidUntil: 2004259681,
					Signatures: []types.Signature{},
					ChainMetadata: map[types.ChainSelector]types.ChainMetadata{
						chaintest.Chain1Selector: {
							StartingOpCount: 1,
							MCMAddress:      TestAddress,
						},
					},
				},
				Operations: []types.Operation{
					{ChainSelector: chaintest.Chain2Selector},
				},
			},
			wantErrs: []string{
				"missing metadata for chain 16015286601757825753",
			},
		},
	}

	for _, tt := range tests {
		t.Run(tt.name, func(t *testing.T) {
			t.Parallel()

			err := tt.give.Validate()

			if len(tt.wantErrs) > 0 {
				require.Error(t, err)

				var errs validator.ValidationErrors
				if errors.As(err, &errs) {
					assert.Len(t, errs, len(tt.wantErrs))

					got := []string{}
					for _, e := range errs {
						got = append(got, e.Error())
					}

					assert.ElementsMatch(t, tt.wantErrs, got)
				} else {
					assert.ElementsMatch(t, tt.wantErrs, []string{err.Error()})
				}
			} else {
				require.NoError(t, err)
			}
		})
	}
}

func Test_Proposal_GetEncoders(t *testing.T) {
	t.Parallel()

	tests := []struct {
		name    string
		give    Proposal
		want    map[types.ChainSelector]sdk.Encoder
		wantErr string
	}{
		{
			name: "success",
			give: Proposal{
				BaseProposal: BaseProposal{
					OverridePreviousRoot: false,
					ChainMetadata: map[types.ChainSelector]types.ChainMetadata{
						chaintest.Chain1Selector: {},
						chaintest.Chain2Selector: {},
					},
				},
				Operations: []types.Operation{
					{ChainSelector: chaintest.Chain1Selector},
					{ChainSelector: chaintest.Chain1Selector},
					{ChainSelector: chaintest.Chain2Selector},
				},
			},
			want: map[types.ChainSelector]sdk.Encoder{
<<<<<<< HEAD
				TestChain1: evm.NewEncoder(2, 1337, false),
				TestChain2: evm.NewEncoder(1, 11155111, false),
=======
				chaintest.Chain1Selector: evm.NewEVMEncoder(chaintest.Chain1Selector, 2, false, false),
				chaintest.Chain2Selector: evm.NewEVMEncoder(chaintest.Chain2Selector, 1, false, false),
>>>>>>> 3c8989d3
			},
		},
		{
			name: "failure: could not create encoder",
			give: Proposal{
				BaseProposal: BaseProposal{
					OverridePreviousRoot: false,
					ChainMetadata: map[types.ChainSelector]types.ChainMetadata{
						types.ChainSelector(0): {},
					},
				},
			},
			wantErr: "unable to create encoder: chain family not found for selector 0",
		},
	}

	for _, tt := range tests {
		t.Run(tt.name, func(t *testing.T) {
			t.Parallel()

			encoders, err := tt.give.GetEncoders()

			if tt.wantErr != "" {
				require.EqualError(t, err, tt.wantErr)
			} else {
				require.NoError(t, err)
				assert.Equal(t, tt.want, encoders)
			}
		})
	}
}

func Test_Proposal_UseSimulatedBackend(t *testing.T) {
	t.Parallel()

	proposal := Proposal{
		BaseProposal: BaseProposal{},
	}

	assert.False(t, proposal.useSimulatedBackend)

	proposal.UseSimulatedBackend(true)
	assert.True(t, proposal.useSimulatedBackend)
}

func Test_Proposal_ChainSelectors(t *testing.T) {
	t.Parallel()

	proposal := Proposal{
		BaseProposal: BaseProposal{
			ChainMetadata: map[types.ChainSelector]types.ChainMetadata{
				chaintest.Chain1Selector: {},
				chaintest.Chain2Selector: {},
				chaintest.Chain3Selector: {},
			},
		},
	}

	// Sorted in ascending order
	want := []types.ChainSelector{
		chaintest.Chain1Selector,
		chaintest.Chain3Selector,
		chaintest.Chain2Selector,
	}
	assert.Equal(t, want, proposal.ChainSelectors())
}

func Test_Proposal_MerkleTree(t *testing.T) {
	t.Parallel()

	tests := []struct {
		name     string
		give     Proposal
		wantRoot common.Hash
		wantErr  string
	}{
		{
			name: "success: generates a merkle tree",
			give: Proposal{
				BaseProposal: BaseProposal{
					ChainMetadata: map[types.ChainSelector]types.ChainMetadata{
						chaintest.Chain1Selector: {StartingOpCount: 5},
						chaintest.Chain2Selector: {StartingOpCount: 10},
					},
				},
				Operations: []types.Operation{
					{
						ChainSelector: chaintest.Chain1Selector,
						Transaction: types.Transaction{
							To:               TestAddress,
							AdditionalFields: json.RawMessage([]byte(`{"value": 0}`)),
							Data:             common.Hex2Bytes("0x"),
							OperationMetadata: types.OperationMetadata{
								ContractType: "Sample contract",
								Tags:         []string{"tag1", "tag2"},
							},
						},
					},
					{
						ChainSelector: chaintest.Chain2Selector,
						Transaction: types.Transaction{
							To:               TestAddress,
							AdditionalFields: json.RawMessage([]byte(`{"value": 0}`)),
							Data:             common.Hex2Bytes("0x"),
							OperationMetadata: types.OperationMetadata{
								ContractType: "Sample contract",
								Tags:         []string{"tag1", "tag2"},
							},
						},
					},
				},
			},
			wantRoot: common.HexToHash("0x4e899fcdb81dc7f0c1d6609366246807fd897c2afb531ca8f907472fd6e1ed02"),
		},
		{
			name: "failure: could not get encoders",
			give: Proposal{
				BaseProposal: BaseProposal{
					OverridePreviousRoot: false,
					ChainMetadata: map[types.ChainSelector]types.ChainMetadata{
						types.ChainSelector(1): {},
					},
				},
			},
			wantErr: "merkle tree generation error: unable to create encoder: chain family not found for selector 1",
		},
		{
			name: "failure: missing metadata when fetching nonces",
			give: Proposal{
				BaseProposal: BaseProposal{
					ChainMetadata: map[types.ChainSelector]types.ChainMetadata{
						chaintest.Chain1Selector: {StartingOpCount: 5},
					},
				},
				Operations: []types.Operation{
					{ChainSelector: chaintest.Chain2Selector},
				},
			},
			wantErr: "merkle tree generation error: missing metadata for chain 16015286601757825753",
		},
		{
			name: "failure: nonce must be in the range of a uint32",
			give: Proposal{
				BaseProposal: BaseProposal{
					ChainMetadata: map[types.ChainSelector]types.ChainMetadata{
						chaintest.Chain1Selector: {StartingOpCount: uint64(math.MaxUint32 + 1)},
					},
				},
				Operations: []types.Operation{
					{ChainSelector: chaintest.Chain1Selector},
				},
			},
			wantErr: "merkle tree generation error: value 4294967296 exceeds uint32 range",
		},
		{
			name: "failure: could not hash operation due to invalid additional values",
			give: Proposal{
				BaseProposal: BaseProposal{
					ChainMetadata: map[types.ChainSelector]types.ChainMetadata{
						chaintest.Chain1Selector: {StartingOpCount: 5},
					},
				},
				Operations: []types.Operation{
					{
						ChainSelector: chaintest.Chain1Selector,
						Transaction: types.Transaction{
							AdditionalFields: json.RawMessage([]byte(``)),
						},
					},
				},
			},
			wantErr: "merkle tree generation error: unexpected end of JSON input",
		},
	}

	for _, tt := range tests {
		t.Run(tt.name, func(t *testing.T) {
			t.Parallel()

			got, err := tt.give.MerkleTree()

			if tt.wantErr != "" {
				require.EqualError(t, err, tt.wantErr)
			} else {
				require.NoError(t, err)
				require.Equal(t, tt.wantRoot, got.Root)
			}
		})
	}
}

func Test_Proposal_TransactionCounts(t *testing.T) {
	t.Parallel()

	ops := []types.Operation{
		{ChainSelector: chaintest.Chain1Selector},
		{ChainSelector: chaintest.Chain1Selector},
		{ChainSelector: chaintest.Chain2Selector},
	}

	proposal := Proposal{
		Operations: ops,
	}

	got := proposal.TransactionCounts()

	assert.Equal(t, map[types.ChainSelector]uint64{
		chaintest.Chain1Selector: 2,
		chaintest.Chain2Selector: 1,
	}, got)
}

func Test_Proposal_TransactionNonces(t *testing.T) {
	t.Parallel()

	tests := []struct {
		name    string
		give    Proposal
		want    []uint64
		wantErr string
	}{
		{
			name: "success: returns the nonces for each transaction",
			give: Proposal{
				BaseProposal: BaseProposal{
					ChainMetadata: map[types.ChainSelector]types.ChainMetadata{
						chaintest.Chain1Selector: {StartingOpCount: 5},
						chaintest.Chain2Selector: {StartingOpCount: 10},
						chaintest.Chain3Selector: {StartingOpCount: 15},
					},
				},
				Operations: []types.Operation{
					{ChainSelector: chaintest.Chain1Selector},
					{ChainSelector: chaintest.Chain2Selector},
					{ChainSelector: chaintest.Chain1Selector},
					{ChainSelector: chaintest.Chain2Selector},
					{ChainSelector: chaintest.Chain3Selector},
				},
			},
			want: []uint64{5, 10, 6, 11, 15},
		},
		{
			name: "failure: chain metadata not found for transaction",
			give: Proposal{
				BaseProposal: BaseProposal{
					ChainMetadata: map[types.ChainSelector]types.ChainMetadata{},
				},
				Operations: []types.Operation{
					{ChainSelector: chaintest.Chain1Selector},
				},
			},
			wantErr: "missing metadata for chain 3379446385462418246",
		},
	}

	for _, tt := range tests {
		t.Run(tt.name, func(t *testing.T) {
			t.Parallel()

			got, err := tt.give.TransactionNonces()

			if tt.wantErr != "" {
				require.EqualError(t, err, tt.wantErr)
			} else {
				require.NoError(t, err)
				require.Equal(t, tt.want, got)
			}
		})
	}
}<|MERGE_RESOLUTION|>--- conflicted
+++ resolved
@@ -367,13 +367,8 @@
 				},
 			},
 			want: map[types.ChainSelector]sdk.Encoder{
-<<<<<<< HEAD
-				TestChain1: evm.NewEncoder(2, 1337, false),
-				TestChain2: evm.NewEncoder(1, 11155111, false),
-=======
 				chaintest.Chain1Selector: evm.NewEVMEncoder(chaintest.Chain1Selector, 2, false, false),
 				chaintest.Chain2Selector: evm.NewEVMEncoder(chaintest.Chain2Selector, 1, false, false),
->>>>>>> 3c8989d3
 			},
 		},
 		{
